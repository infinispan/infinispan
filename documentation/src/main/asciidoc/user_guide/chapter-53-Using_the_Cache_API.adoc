== The Cache APIs

=== The Cache interface
Infinispan exposes a simple, link:$$http://jcp.org/en/jsr/detail?id=107$$[JSR-107] compliant link:$$http://docs.jboss.org/infinispan/6.0/apidocs/org/infinispan/Cache.html$$[Cache] interface.

The Cache interface exposes simple methods for adding, retrieving and removing entries, including atomic mechanisms exposed by the JDK's ConcurrentMap interface.  Based on the cache mode used, invoking these methods will trigger a number of things to happen, potentially even including replicating an entry to a remote node or looking up an entry from a remote node, or potentially a cache store.

NOTE: For simple usage, using the Cache API should be no different from using the JDK Map API, and hence migrating from simple in-memory caches based on a Map to Infinispan's Cache should be trivial.

==== Limitations of Certain Map Methods
Certain methods exposed in Map have certain limitations when used with Infinispan, such as link:$$http://docs.jboss.org/infinispan/6.0/apidocs/org/infinispan/Cache.html#size%28%29$$[size()] , link:$$http://docs.jboss.org/infinispan/6.0/apidocs/org/infinispan/Cache.html#values%28%29$$[values()] , link:$$http://docs.jboss.org/infinispan/6.0/apidocs/org/infinispan/Cache.html#keySet%28%29$$[keySet()] and link:$$http://docs.jboss.org/infinispan/6.0/apidocs/org/infinispan/Cache.html#entrySet%28%29$$[entrySet()] .  Specifically, these methods are _unreliable_ and only provide a best-effort guess.  They do not acquire locks, either local or global, and concurrent modifications, additions and removals will not be considered in the result of any of these calls.  Further, they only operate on the local node, and as such, do not give you a global(cluster) view of the state.

Attempting to perform these operations globally would have large performance impact as well as become a scalability bottleneck.  As such, these methods should only be used for informational or debugging purposes only.

==== Mortal and Immortal Data
Further to simply storing entries, Infinispan's cache API allows you to attach mortality information to data.  For example, simply using link:$$http://docs.oracle.com/javase/6/docs/api/java/util/Map.html#put%28K,%20V%29$$[put(key, value)] would create an _immortal_ entry, i.e., an entry that lives in the cache forever, until it is removed (or evicted from memory to prevent running out of memory).  If, however, you put data in the cache using link:$$http://docs.jboss.org/infinispan/6.0/apidocs/org/infinispan/Cache.html#put%28K,%20V,%20long,%20java.util.concurrent.TimeUnit%29$$[put(key, value, lifespan, timeunit)] , this creates a _mortal_ entry, i.e., an entry that has a fixed lifespan and expires after that lifespan.

In addition to _lifespan_ , Infinispan also supports _maxIdle_ as an additional metric with which to determine expiration.  Any combination of lifespans or maxIdles can be used. 

==== Example of Using Expiry and Mortal Data
See <<_eviction_examples, these examples>> of using mortal data with Infinispan. 

==== putForExternalRead operation
Infinispan's link:$$http://docs.jboss.org/infinispan/6.0/apidocs/org/infinispan/Cache.html$$[Cache] class contains a different 'put' operation called link:$$http://docs.jboss.org/infinispan/6.0/apidocs/org/infinispan/Cache.html#putForExternalRead(K, V)$$[putForExternalRead] . This operation is particularly useful when Infinispan is used as a temporary cache for data that is persisted elsewhere.  Under heavy read scenarios, contention in the cache should not delay the real transactions at hand, since caching should just be an optimization and not something that gets in the way.

To achieve this, putForExternalRead acts as a put call that only operates if the key is not present in the cache, and fails fast and silently if another thread is trying to store the same key at the same time. In this particular scenario, caching data is a way to optimise the system and it's not desirable that a failure in caching affects the on-going transaction, hence why failure is handled differently. putForExternalRead is consider to be a fast operation because regardless of whether it's successful or not, it doesn't wait for any locks, and so returns to the caller promptly.

To understand how to use this operation, let's look at basic example. Imagine a cache of Person instances, each keyed by a PersonId , whose data originates in a separate data store. The following code shows the most common pattern of using link:$$http://docs.jboss.org/infinispan/6.0/apidocs/org/infinispan/Cache.html#putForExternalRead(K, V)$$[putForExternalRead] within the context of this example:

[source,java]
----

// Id of the person to look up, provided by the application
PersonId id = ...;

// Get a reference to the cache where person instances will be stored
Cache<PersonId, Person> cache = ...;

// First, check whether the cache contains the person instance
// associated with with the given id
Person cachedPerson = cache.get(id);

if (cachedPerson == null) {
   // The person is not cached yet, so query the data store with the id
   Person person = dataStore.lookup(id);

   // Cache the person along with the id so that future requests can
   // retrieve it from memory rather than going to the data store
   cache.putForExternalRead(id, person);
} else {
   // The person was found in the cache, so return it to the application
   return cachedPerson;
}

----

Please note that link:$$http://docs.jboss.org/infinispan/6.0/apidocs/org/infinispan/Cache.html#putForExternalRead(K, V)$$[putForExternalRead] should never be used as a mechanism to update the cache with a new Person instance originating from application execution (i.e. from a transaction that modifies a Person's address). When updating cached values, please use the standard link:$$http://docs.oracle.com/javase/6/docs/api/java/util/Map.html#put(K, V)$$[put] operation, otherwise the possibility of caching corrupt data is likely.

=== The AdvancedCache interface
<<<<<<< HEAD
In addition to the simple Cache interface, Infinispan offers a link:$$http://docs.jboss.org/infinispan/4.0/apidocs/org/infinispan/AdvancedCache.html$$[AdvancedCache] interface, geared towards extension authors.  The AdvancedCache offers the ability to inject custom interceptors, access certain internal components and to apply flags to alter the default behavior of certain cache methods.  The following code snippet depicts how an AdvancedCache can be obtained: 
=======
In addition to the simple Cache interface, Infinispan offers an link:$$http://docs.jboss.org/infinispan/6.0/apidocs/org/infinispan/AdvancedCache.html$$[AdvancedCache] interface, geared towards extension authors.  The AdvancedCache offers the ability to inject custom interceptors, access certain internal components and to apply flags to alter the default behavior of certain cache methods.  The following code snippet depicts how an AdvancedCache can be obtained:
>>>>>>> c618fb01

[source,java]
----
AdvancedCache advancedCache = cache.getAdvancedCache();

----


==== Flags
Flags are applied to regular cache methods to alter the behavior of certain methods.  For a list of all available flags, and their effects, see the link:$$http://docs.jboss.org/infinispan/6.0/apidocs/org/infinispan/context/Flag.html$$[Flag] enumeration.  Flags are applied using link:$$http://docs.jboss.org/infinispan/6.0/apidocs/org/infinispan/AdvancedCache.html#withFlags%28org.infinispan.context.Flag...%29$$[AdvancedCache.withFlags()] .  This builder method can be used to apply any number of flags to a cache invocation, for example:

[source,java]
----
advancedCache.withFlags(Flag.CACHE_MODE_LOCAL, Flag.SKIP_LOCKING)
   .withFlags(Flag.FORCE_SYNCHRONOUS)
   .put("hello", "world");


----

==== Custom Interceptors

The AdvancedCache interface also offers advanced developers a mechanism with which to attach custom interceptors.  Custom interceptors allow developers to alter the behavior of the cache API methods, and the AdvancedCache interface allows developers to attach these interceptors programmatically, at run-time.  See the AdvancedCache Javadocs for more details.

For more information on writing custom interceptors, see <<_custom_interceptors_chapter, this chapter>>.

===  Listeners and Notifications

Infinispan offers a listener API, where clients can register for and get notified when events take place.  This annotation-driven API applies to 2 different levels: cache level events and cache manager level events.

Events trigger a notification which are dispatched to listeners.   Listeners are simple link:$$http://en.wikipedia.org/wiki/Plain_Old_Java_Object$$[POJO] s annotated with link:$$http://docs.jboss.org/infinispan/6.0/apidocs/org/infinispan/notifications/Listener.html$$[@Listener] and registered using the methods defined in the link:$$http://docs.jboss.org/infinispan/6.0/apidocs/org/infinispan/notifications/Listenable.html$$[Listenable] interface.

NOTE: Both Cache and CacheManager implement Listenable, which means you can attach listeners to either a cache or a cache manager, to receive either cache-level or cache manager-level notifications.

For example, the following class defines a listener to print out some information every time a new entry is added to the cache: 

[source,java]
----
@Listener
public class PrintWhenAdded {

  @CacheEntryCreated
  public void print(CacheEntryCreatedEvent event) {
    System.out.println("New entry " + event.getKey() + " created in the cache");
  }

}

----

For more comprehensive examples, please see the link:$$http://docs.jboss.org/infinispan/6.0/apidocs/org/infinispan/notifications/Listener.html$$[Javadocs for @Listener].


==== Cache-level notifications
Cache-level events occur on a per-cache basis, and is global and cluster-wide.  Examples of cache-level events are entries being added, removed, modified, etc.  These events trigger notifications to listeners registered to a specific cache.

Please see the link:$$http://docs.jboss.org/infinispan/6.0/apidocs/org/infinispan/notifications/cachelistener/annotation/package-summary.html$$[Javadocs on the org.infinispan.notifications.cachelistener.annotation package] for a comprehensive list of all cache-level notifications, and their respective method-level annotations.

NOTE: In Infinispan 5.0, additional events were added.  Please refer to the <a href="http://docs.jboss.org/infinispan/6.0/apidocs/org/infinispan/notifications/cachelistener/annotation/package-summary.html">Javadocs on the org.infinispan.notifications.cachelistener.annotation package</a> for Infinispan 5.0 for the list of cache-level notifications available in Infinispan 5.0.


==== Cache manager-level notifications
Cache manager-level events occur on a cache manager.  These too are global and  cluster-wide, but involve events that affect all caches created by a single cache manager.  Examples of cache manager-level events are nodes joining or leaving a cluster, or caches starting or stopping.

Please see the link:$$http://docs.jboss.org/infinispan/6.0/apidocs/org/infinispan/notifications/cachemanagerlistener/annotation/package-summary.html$$[Javadocs  on the org.infinispan.notifications.cachemanagerlistener.annotation package] for a comprehensive list of all cache manager-level notifications,  and their respective method-level annotations.

==== Synchronicity of events
By default, all notifications are dispatched in the same thread that generates the event.  This means that you _must_ write your listener such that it does not block or do anything that takes too long, as it would prevent the thread from progressing.  Alternatively, you could annotate your listener as _asynchronous_ , in which case a separate thread pool will be used to dispatch the notification and prevent blocking the event originating thread.  To do this, simply annotate your listener such: 

[source,java]
----
@Listener (sync = false)
public class MyAsyncListener { .... }

----

===== Asynchronous thread pool
To tune the thread pool used to dispatch such asynchronous notifications, use the link:$$http://docs.jboss.org/infinispan/5.0/apidocs/config.html#ce_global_asyncListenerExecutor$$[`<asyncListenerExecutor />`] XML element in your configuration file.

==== Listeners on RemoteCacheManager
At the moment there is no support for registering listeners for the link:$$http://docs.jboss.org/infinispan/6.0/apidocs/org/infinispan/client/hotrod/RemoteCacheManager.html$$[RemoteCacheManager] . Whenever calling one of the add/remove/getListener methods on the link:$$http://docs.jboss.org/infinispan/6.0/apidocs/org/infinispan/client/hotrod/RemoteCacheManager.html$$[RemoteCacheManager] an UnsupportedOperationException will be thrown. There are plans to support remote listeners in future versions; in order to be notified when this feature will be added you can watch/vote for link:$$https://issues.jboss.org/browse/ISPN-374$$[ISPN-374] .

===  Asynchronous API
In addition to synchronous API methods like link:$$http://docs.oracle.com/javase/6/docs/api/java/util/Map.html#put%28K,%20V%29$$[Cache.put()] , link:$$http://docs.oracle.com/javase/6/docs/api/java/util/Map.html#remove%28java.lang.Object%29$$[Cache.remove()] , etc., Infinispan also has an asynchronous, non-blocking API where you can achieve the same results in a non-blocking fashion.

These methods are named in a similar fashion to their blocking counterparts, with "Async" appended.  E.g., link:$$http://docs.jboss.org/infinispan/6.0/apidocs/org/infinispan/Cache.html#putAsync%28K,%20V%29$$[Cache.putAsync()] , link:$$http://docs.jboss.org/infinispan/6.0/apidocs/org/infinispan/Cache.html#removeAsync%28java.lang.Object%29$$[Cache.removeAsync()] , etc.  These asynchronous counterparts return a link:$$http://docs.oracle.com/javase/6/docs/api/java/util/concurrent/Future.html$$[Future] containing the actual result of the operation.

For example, in a cache parameterized as `Cache<String, String>`, `Cache.put(String key, String value)` returns a `String`.
`Cache.putAsync(String key, String value)` would return a `Future<String>`.

==== Why use such an API?
Non-blocking APIs are powerful in that they provide all of the guarantees of synchronous communications - with the ability to handle communication failures and exceptions - with the ease of not having to block until a call completes.  This allows you to better harness parallelism in your system.  For example:

[source,java]
----
Set<Future<?>> futures = new HashSet<Future<?>>();
futures.add(cache.putAsync(key1, value1)); // does not block
futures.add(cache.putAsync(key2, value2)); // does not block
futures.add(cache.putAsync(key3, value3)); // does not block

// the remote calls for the 3 puts will effectively be executed
// in parallel, particularly useful if running in distributed mode
// and the 3 keys would typically be pushed to 3 different nodes
// in the cluster

// check that the puts completed successfully
for (Future<?> f: futures) f.get();

----

==== Which processes actually happen asynchronously?
There are 4 things in Infinispan that can be considered to be on the critical path of a typical write operation.
These are, in order of cost:

* network calls
* marshalling
* writing to a cache store (optional)
* locking

As of Infinispan 4.0, using the async methods will take the network calls and marshalling off the critical path.  For various technical reasons, writing to a cache store and acquiring locks, however, still happens in the caller's thread.  In future, we plan to take these offline as well.  See link:$$http://lists.jboss.org/pipermail/infinispan-dev/2010-January/002219.html$$[this developer mail list thread] about this topic. 

==== Notifying futures
Strictly, these methods do not return JDK Futures, but rather a sub-interface known as a link:$$http://docs.jboss.org/infinispan/6.0/apidocs/org/infinispan/util/concurrent/NotifyingFuture.html$$[NotifyingFuture] .  The main difference is that you can attach a listener to a NotifyingFuture such that you could be notified when the future completes.  Here is an example of making use of a notifying future:

[source,java]
----

FutureListener futureListener = new FutureListener() {

   public void futureDone(Future future) {
      try {
         future.get();
      } catch (Exception e) {
         // Future did not complete successfully
         System.out.println("Help!");
      }
   }
};
      
cache.putAsync("key", "value").attachListener(futureListener);

----

==== Further reading
The Javadocs on the link:$$http://docs.jboss.org/infinispan/6.0/apidocs/org/infinispan/Cache.html$$[Cache] interface has some examples on using the asynchronous API, as does link:$$http://infinispan.blogspot.com/2009/05/whats-so-cool-about-asynchronous-api.html$$[this article] by Manik Surtani introducing the API.

===  Invocation Flags
An important aspect of getting the most of Infinispan is the use of per-invocation flags in order to provide specific behaviour to each particular cache call. By doing this, some important optimizations can be implemented potentially saving precious time and network resources. One of the most popular usages of flags can be found right in Cache API, underneath the link:$$http://docs.jboss.org/infinispan/6.0/apidocs/org/infinispan/Cache.html#putForExternalRead(K, V)$$[putForExternalRead()] method which is used to load an Infinispan cache with data read from an external resource. In order to make this call efficient, Infinispan basically calls a normal put operation passing the following flags: link:$$http://docs.jboss.org/infinispan/6.0/apidocs/org/infinispan/context/Flag.html#FAIL_SILENTLY$$[FAIL_SILENTLY] , link:$$http://docs.jboss.org/infinispan/6.0/apidocs/org/infinispan/context/Flag.html#FORCE_ASYNCHRONOUS$$[FORCE_ASYNCHRONOUS] , link:$$http://docs.jboss.org/infinispan/6.0/apidocs/org/infinispan/context/Flag.html#ZERO_LOCK_ACQUISITION_TIMEOUT$$[ZERO_LOCK_ACQUISITION_TIMEOUT]

What Infinispan is doing here is effectively saying that when putting data read from external read, it will use an almost-zero lock acquisition time and that if the locks cannot be acquired, it will fail silently without throwing any exception related to lock acquisition. It also specifies that regardless of the cache mode, if the cache is clustered, it will replicate asynchronously and so won't wait for responses from other nodes. The combination of all these flags make this kind of operation very efficient, and the efficiency comes from the fact this type of _putForExternalRead_ calls are used with the knowledge that client can always head back to a persistent store of some sorts to retrieve the data that should be stored in memory. So, any attempt to store the data is just a best effort and if not possible, the client should try again if there's a cache miss.

==== DecoratedCache
Another approach would be to use the link:$$http://docs.jboss.org/infinispan/6.0/apidocs/org/infinispan/DecoratedCache.html$$[DecoratedCache] wrapper.
This allows you to reuse flags. For example: 

[source,java]
----
AdvancedCache cache = ...
DecoratedCache strictlyLocal = new DecoratedCache(cache, Flag.CACHE_MODE_LOCAL, Flag.SKIP_CACHE_STORE);
strictlyLocal.put("local_1", "only");
strictlyLocal.put("local_2", "only");
strictlyLocal.put("local_3", "only");

----

This approach makes your code more readable.

==== Examples
If you want to use these or any other flags available, which by the way are described in detail the link:$$http://docs.jboss.org/infinispan/6.0/apidocs/org/infinispan/context/Flag.html$$[Flag enumeration] , you simply need to get hold of the advanced cache and add the flags you need via the link:$$http://docs.jboss.org/infinispan/6.0/apidocs/org/infinispan/AdvancedCache.html#withFlags(org.infinispan.context.Flag...)$$[withFlags()] method call. For example:

[source,java]
----
Cache cache = ...
cache.getAdvancedCache()
   .withFlags(Flag.SKIP_CACHE_STORE, Flag.CACHE_MODE_LOCAL)
   .put("local", "only"); 

----

It's worth noting that these flags are only active for the duration of the cache operation. If the same flags need to be used in several invocations, even if they're in the same transaction, link:$$http://docs.jboss.org/infinispan/6.0/apidocs/org/infinispan/AdvancedCache.html#withFlags(org.infinispan.context.Flag...)$$[withFlags()] needs to be called repeatedly. Clearly, if the cache operation is to be replicated in another node, the flags are carried over to the remote nodes as well.


===== Suppressing return values from a put() or remove()
Another very important use case is when you want a write operation such as put() to _not_ return the previous value. To do that, you need to use two flags to make sure that in a distributed environment, no remote lookup is done to potentially get previous value, and if the cache is configured with a cache loader, to avoid loading the previous value from the cache store. You can see these two flags in action in the following example: 


----
Cache cache = ...
cache.getAdvancedCache()
   .withFlags(Flag.SKIP_REMOTE_LOOKUP, Flag.SKIP_CACHE_LOAD)
   .put("local", "only")

----

For more information, please check the link:$$http://docs.jboss.org/infinispan/6.0/apidocs/org/infinispan/context/Flag.html$$[Flag enumeration] javadoc.


===  Tree API Module
link:$$http://docs.jboss.org/infinispan/6.0/apidocs/org/infinispan/tree/package-summary.html$$[Infinispan's tree API module] offers clients the possibility of storing data using a tree-structure like API. This API is similar to the one link:$$http://docs.jboss.org/jbosscache/3.2.1.GA/apidocs/org/jboss/cache/package-summary.html$$[provided by JBoss Cache], hence the tree module is perfect for those users wanting to migrate their applications from JBoss Cache to Infinispan, who want to limit changes their codebase as part of the migration. Besides, it's important to understand that Infinispan provides this tree API much more efficiently than JBoss Cache did, so if you're a user of the tree API in JBoss Cache, you should consider migrating to Infinispan.

==== What is Tree API about?
<<<<<<< HEAD
The aim of this API is to store information in a hierarchical way. The hierarchy is defined using paths represented as link:$$http://docs.jboss.org/infinispan/4.2/apidocs/org/infinispan/tree/Fqn.html$$[Fqn or fully qualified names] , for example: _/this/is/a/fqn/path_ or _/another/path_ . In the hierarchy, there's a special path called root which represents the starting point of all paths and it's represented as: _/_ 
=======
The aim of this API is to store information in a hierarchical way. The hierarchy is defined using paths represented as link:$$http://docs.jboss.org/infinispan/6.0/apidocs/org/infinispan/tree/Fqn.html$$[Fqn or fully qualified names] , for example: _/this/is/a/fqn/path_ or _/another/path_ . In the hierarchy, there's an special path called root which represents the starting point of all paths and it's represented as: _/_
>>>>>>> c618fb01

Each FQN path is represented as a node where users can store data using a key/value pair style API (i.e. a Map). For example, in _/persons/john_ , you could store information belonging to John, for example: surname=Smith, birthdate=05/02/1980...etc. 

Please remember that users should not use root as a place to store data. Instead, users should define their own paths and store data there. The following sections will delve into the practical aspects of this API.

==== Using the Tree API
===== Dependencies
For your application to use the tree API, you need to import infinispan-tree.jar which can be located in the Infinispan binary distributions, or you can simply add a dependency to this module in your pom.xml: 

[source,xml]
.pom.xml
----

<dependencies>
  ...
  <dependency>
    <groupId>org.infinispan</groupId>
    <artifactId>infinispan-tree</artifactId>
    <version>$put-infinispan-version-here</version>
  </dependency>
  ...
</dependencies>

----

==== Creating a Tree Cache
The first step to use the tree API is to actually create a tree cache. To do so, you need to <<_configuring_cache, create an Infinispan Cache as you'd normally do, and using the link:$$http://docs.jboss.org/infinispan/6.0/apidocs/org/infinispan/tree/TreeCacheFactory.html$$[TreeCacheFactory] , create an instance of link:$$http://docs.jboss.org/infinispan/6.0/apidocs/org/infinispan/tree/TreeCache.html$$[TreeCache] . A very important note to remember here is that the Cache instance passed to the factory must be configured with <<_batching, invocation batching>>. For example:

[source,java]
----
import org.infinispan.config.Configuration;
import org.infinispan.tree.TreeCacheFactory;
import org.infinispan.tree.TreeCache;
...
Configuration config = new Configuration();
config.setInvocationBatchingEnabled(true);
Cache cache = new DefaultCacheManager(config).getCache();
TreeCache treeCache = TreeCacheFactory.createTreeCache(cache);

----

==== Manipulating data in a Tree Cache
The Tree API effectively provides two ways to interact with the data:

Via link:$$http://docs.jboss.org/infinispan/6.0/apidocs/org/infinispan/tree/TreeCache.html$$[TreeCache] convenience methods: These methods are located within the TreeCache interface and enable users to link:$$http://docs.jboss.org/infinispan/6.0/apidocs/org/infinispan/tree/TreeCache.html#put(java.lang.String, K, V)$$[store] , link:$$http://docs.jboss.org/infinispan/6.0/apidocs/org/infinispan/tree/TreeCache.html#get(org.infinispan.tree.Fqn, K)$$[retrieve] , link:$$http://docs.jboss.org/infinispan/6.0/apidocs/org/infinispan/tree/TreeCache.html#move(org.infinispan.tree.Fqn, org.infinispan.tree.Fqn)$$[move] , link:$$http://docs.jboss.org/infinispan/6.0/apidocs/org/infinispan/tree/TreeCache.html#remove(org.infinispan.tree.Fqn, K)$$[remove] ...etc data with a single call that takes the link:$$http://docs.jboss.org/infinispan/6.0/apidocs/org/infinispan/tree/Fqn.html$$[Fqn] , in String or Fqn format, and the data involved in the call. For example:

[source,java]
----
treeCache.put("/persons/john", "surname", "Smith");
----

Or:

[source,java]
----
import org.infinispan.tree.Fqn;
...
Fqn johnFqn = Fqn.fromString("persons/john");
Calendar calendar = Calendar.getInstance();
calendar.set(1980, 5, 2);
treeCache.put(johnFqn, "birthdate", calendar.getTime()));

----

Via link:$$http://docs.jboss.org/infinispan/6.0/apidocs/org/infinispan/tree/Node.html$$[Node] API: It allows finer control over the individual nodes that form the FQN, allowing manipulation of nodes relative to a particular node. For example:

[source,java]
----
import org.infinispan.tree.Node;
...
TreeCache treeCache = ...
Fqn johnFqn = Fqn.fromElements("persons", "john"); 
Node<String, Object> john = treeCache.getRoot().addChild(johnFqn);
john.put("surname", "Smith");

----

Or:

[source,java]
----
Node persons = treeCache.getRoot().addChild(Fqn.fromString("persons"));
Node<String, Object> john = persons.addChild(Fqn.fromString("john"));
john.put("surname", "Smith");

----

Or even:

[source,java]
----
Fqn personsFqn = Fqn.fromString("persons");
Fqn johnFqn = Fqn.fromRelative(personsFqn, Fqn.fromString("john"));
Node<String, Object> john = treeCache.getRoot().addChild(johnFqn);
john.put("surname", "Smith");

----

A node also provides the ability to access its link:$$http://docs.jboss.org/infinispan/6.0/apidocs/org/infinispan/tree/Node.html#getParent()$$[parent] or link:$$http://docs.jboss.org/infinispan/6.0/apidocs/org/infinispan/tree/Node.html#getChildren()$$[children] . For example:

[source,java]
----
Node<String, Object> john = ...
Node persons = john.getParent();

----

Or:

[source,java]
----
Set<Node<String, Object>> personsChildren = persons.getChildren();
----

==== Common Operations

In the previous section, some of the most used operations, such as addition and retrieval, have been shown. However, there are other important operations that are worth mentioning, such as remove:

You can for example remove an entire node, i.e. _/persons/john_ , using: 

[source,java]
----
treeCache.removeNode("/persons/john");
----

Or remove a child node, i.e. persons that a child of root, via:

[source,java]
----
treeCache.getRoot().removeChild(Fqn.fromString("persons"));
----

You can also remove a particular key/value pair in a node:

[source,java]
----
Node john = treeCache.getRoot().getChild(Fqn.fromElements("persons", "john"));
john.remove("surname");
----

Or you can remove all data in a node with:

[source,java]
----
Node john = treeCache.getRoot().getChild(Fqn.fromElements("persons", "john"));
john.clearData();
----

Another important operation supported by Tree API is the ability to move nodes around in the tree. Imagine we have a node called "john" which is located under root node. The following example is going to show how to we can move "john" node to be under "persons" node:

Current tree structure:

----

   /persons
   /john

----

Moving trees from one FQN to another:

[source,java]
----

Node john = treeCache.getRoot().addChild(Fqn.fromString("john"));
Node persons = treeCache.getRoot().getChild(Fqn.fromString("persons"));
treeCache.move(john.getFqn(), persons.getFqn());

----

Final tree structure:


----

   /persons/john

----

==== Locking in the Tree API
Understanding when and how locks are acquired when manipulating the tree structure is important in order to maximise the performance of any client application interacting against the tree, while at the same time maintaining consistency.

Locking on the tree API happens on a per node basis. So, if you're putting or updating a key/value under a particular node, a write lock is acquired for that node. In such case, no write locks are acquired for parent node of the node being modified, and no locks are acquired for children nodes.

If you're adding or removing a node, the parent is not locked for writing. In JBoss Cache, this behaviour was configurable with the default being that parent was not locked for insertion or removal.

Finally, when a node is moved, the node that's been moved and any of its children are locked, but also the target node and the new location of the moved node and its children. To understand this better, let's look at an example:

Imagine you have a hierarchy like this and we want to move c/ to be underneath b/:


----
        /
      --|--
     /     \
     a     c
     |     |
     b     e
     |
     d

----

The end result would be something like this:


----
        /
        |          
        a     
        |     
        b     
      --|--
     /     \
     d     c
           |
           e

----

To make this move, locks would have been acquired on:


*  _/a/b_ - because it's the parent underneath which the data will be put 


*  _/c_ and _/c/e_ - because they're the nodes that are being moved 


*  _/a/b/c_ and _/a/b/c/e_ - because that's new target location for the nodes being moved 

[[sid-68355037_TreeAPIModule-Listenersfortreecacheevents]]


==== Listeners for tree cache events

The current Infinispan listeners have been designed with key/value store notifications in mind, and hence they do not map to tree cache events correctly. Tree cache specific listeners that map directly to tree cache events (i.e. adding a child...etc) are desirable but these are not yet available. If you're interested in this type of listeners, please follow link:$$https://issues.jboss.org/browse/ISPN-1935$$[this issue] to find out about any progress in this area. 
<|MERGE_RESOLUTION|>--- conflicted
+++ resolved
@@ -57,11 +57,7 @@
 Please note that link:$$http://docs.jboss.org/infinispan/6.0/apidocs/org/infinispan/Cache.html#putForExternalRead(K, V)$$[putForExternalRead] should never be used as a mechanism to update the cache with a new Person instance originating from application execution (i.e. from a transaction that modifies a Person's address). When updating cached values, please use the standard link:$$http://docs.oracle.com/javase/6/docs/api/java/util/Map.html#put(K, V)$$[put] operation, otherwise the possibility of caching corrupt data is likely.
 
 === The AdvancedCache interface
-<<<<<<< HEAD
-In addition to the simple Cache interface, Infinispan offers a link:$$http://docs.jboss.org/infinispan/4.0/apidocs/org/infinispan/AdvancedCache.html$$[AdvancedCache] interface, geared towards extension authors.  The AdvancedCache offers the ability to inject custom interceptors, access certain internal components and to apply flags to alter the default behavior of certain cache methods.  The following code snippet depicts how an AdvancedCache can be obtained: 
-=======
-In addition to the simple Cache interface, Infinispan offers an link:$$http://docs.jboss.org/infinispan/6.0/apidocs/org/infinispan/AdvancedCache.html$$[AdvancedCache] interface, geared towards extension authors.  The AdvancedCache offers the ability to inject custom interceptors, access certain internal components and to apply flags to alter the default behavior of certain cache methods.  The following code snippet depicts how an AdvancedCache can be obtained:
->>>>>>> c618fb01
+In addition to the simple Cache interface, Infinispan offers a link:$$http://docs.jboss.org/infinispan/6.0/apidocs/org/infinispan/AdvancedCache.html$$[AdvancedCache] interface, geared towards extension authors.  The AdvancedCache offers the ability to inject custom interceptors, access certain internal components and to apply flags to alter the default behavior of certain cache methods.  The following code snippet depicts how an AdvancedCache can be obtained:
 
 [source,java]
 ----
@@ -263,11 +259,7 @@
 link:$$http://docs.jboss.org/infinispan/6.0/apidocs/org/infinispan/tree/package-summary.html$$[Infinispan's tree API module] offers clients the possibility of storing data using a tree-structure like API. This API is similar to the one link:$$http://docs.jboss.org/jbosscache/3.2.1.GA/apidocs/org/jboss/cache/package-summary.html$$[provided by JBoss Cache], hence the tree module is perfect for those users wanting to migrate their applications from JBoss Cache to Infinispan, who want to limit changes their codebase as part of the migration. Besides, it's important to understand that Infinispan provides this tree API much more efficiently than JBoss Cache did, so if you're a user of the tree API in JBoss Cache, you should consider migrating to Infinispan.
 
 ==== What is Tree API about?
-<<<<<<< HEAD
-The aim of this API is to store information in a hierarchical way. The hierarchy is defined using paths represented as link:$$http://docs.jboss.org/infinispan/4.2/apidocs/org/infinispan/tree/Fqn.html$$[Fqn or fully qualified names] , for example: _/this/is/a/fqn/path_ or _/another/path_ . In the hierarchy, there's a special path called root which represents the starting point of all paths and it's represented as: _/_ 
-=======
-The aim of this API is to store information in a hierarchical way. The hierarchy is defined using paths represented as link:$$http://docs.jboss.org/infinispan/6.0/apidocs/org/infinispan/tree/Fqn.html$$[Fqn or fully qualified names] , for example: _/this/is/a/fqn/path_ or _/another/path_ . In the hierarchy, there's an special path called root which represents the starting point of all paths and it's represented as: _/_
->>>>>>> c618fb01
+The aim of this API is to store information in a hierarchical way. The hierarchy is defined using paths represented as link:$$http://docs.jboss.org/infinispan/6.0/apidocs/org/infinispan/tree/Fqn.html$$[Fqn or fully qualified names] , for example: _/this/is/a/fqn/path_ or _/another/path_ . In the hierarchy, there's a special path called root which represents the starting point of all paths and it's represented as: _/_
 
 Each FQN path is represented as a node where users can store data using a key/value pair style API (i.e. a Map). For example, in _/persons/john_ , you could store information belonging to John, for example: surname=Smith, birthdate=05/02/1980...etc. 
 
