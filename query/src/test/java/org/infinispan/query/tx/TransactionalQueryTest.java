--- conflicted
+++ resolved
@@ -48,14 +48,9 @@
       c.fluent()
          .indexing()
          .indexLocalOnly(false)
-<<<<<<< HEAD
          .addProperty("hibernate.search.default.directory_provider", "ram")
          .addProperty("hibernate.search.lucene_version", "LUCENE_CURRENT");
-      m_cacheManager = TestCacheManagerFactory.createCacheManager(c, true);
-=======
-         .addProperty("hibernate.search.default.directory_provider", "ram");
       m_cacheManager = TestCacheManagerFactory.createCacheManager(c);
->>>>>>> cd48cade
       m_cache = m_cacheManager.getCache();
       m_transactionManager = m_cache.getAdvancedCache().getTransactionManager();
       return m_cacheManager;
