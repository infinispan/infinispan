<?xml version="1.0" encoding="UTF-8"?>
<infinispan
      xmlns:xsi="http://www.w3.org/2001/XMLSchema-instance"
      xsi:schemaLocation="urn:infinispan:config:4.2 http://www.infinispan.org/schemas/infinispan-config-4.2.xsd"
      xmlns="urn:infinispan:config:4.2">
   
   <global>
      <transport clusterName="demoCluster2" siteId="zrh">
         <properties>
            <property name="configurationFile" value="config-samples/jgroups-relay2.xml" />
         </properties>
      </transport>
      <globalJmxStatistics enabled="true"/>
   </global>

   <default>
      <locking isolationLevel="NONE"/>
      <unsafe unreliableReturnValues="true"/>
      <jmxStatistics enabled="true"/>
      <clustering mode="distribution">
         <l1 enabled="false" lifespan="10000"/>
<<<<<<< HEAD
=======
         <!--<hash numOwners="2" rehashWait="5000" rehashRpcTimeout="10000" />-->
>>>>>>> 2c530541
         <hash numOwners="2" rehashWait="5000" rehashRpcTimeout="10000"
                   class="org.infinispan.distribution.ch.TopologyAwareConsistentHash"/>
         <async/>
      </clustering>
   </default>
</infinispan><|MERGE_RESOLUTION|>--- conflicted
+++ resolved
@@ -19,10 +19,7 @@
       <jmxStatistics enabled="true"/>
       <clustering mode="distribution">
          <l1 enabled="false" lifespan="10000"/>
-<<<<<<< HEAD
-=======
          <!--<hash numOwners="2" rehashWait="5000" rehashRpcTimeout="10000" />-->
->>>>>>> 2c530541
          <hash numOwners="2" rehashWait="5000" rehashRpcTimeout="10000"
                    class="org.infinispan.distribution.ch.TopologyAwareConsistentHash"/>
          <async/>
