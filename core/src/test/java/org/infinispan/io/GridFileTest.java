--- conflicted
+++ resolved
@@ -260,8 +260,23 @@
       writeToFile("leak.txt", "12345", 5);           // file length = 5, chunkSize = 5
       assertEquals(numberOfChunksInCache(), 1);
    }
-
-<<<<<<< HEAD
+    //ISPN-2157
+    public void testWriteAndReadNegativeByte() throws Exception {
+        String filePath = "negative.dat";
+        OutputStream out = fs.getOutput(filePath);
+        try{
+            out.write(-1);
+        }finally{
+            out.close();
+        }
+        InputStream in = fs.getInput(filePath);
+        try{
+            assertEquals(in.read(), 255);
+        }finally{
+            in.close();
+        }
+    }
+
    public void testSkipAndAvailable() throws Exception {
         String filePath = "skip.dat";
         OutputStream out = fs.getOutput(filePath);
@@ -269,27 +284,15 @@
             out.write(1);
             out.write(2);
             out.write(3);
-=======
-    //ISPN-2157
-    public void testWriteAndReadNegativeByte() throws Exception {
-        String filePath = "negative.dat";
-        OutputStream out = fs.getOutput(filePath);
-        try{
-            out.write(-1);
->>>>>>> b26458a8
         }finally{
             out.close();
         }
         InputStream in = fs.getInput(filePath);
         try{
-<<<<<<< HEAD
             assertTrue(in.available()>=0);
             long skipped = in.skip(2);
             assertEquals(skipped, 2);
             assertEquals(in.read(), 3);
-=======
-            assertEquals(in.read(), 255);
->>>>>>> b26458a8
         }finally{
             in.close();
         }
