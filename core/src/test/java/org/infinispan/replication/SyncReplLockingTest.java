/*
 * JBoss, Home of Professional Open Source
 * Copyright 2008, Red Hat Middleware LLC, and individual contributors
 * by the @authors tag. See the copyright.txt in the distribution for a
 * full listing of individual contributors.
 *
 * This is free software; you can redistribute it and/or modify it
 * under the terms of the GNU Lesser General Public License as
 * published by the Free Software Foundation; either version 2.1 of
 * the License, or (at your option) any later version.
 *
 * This software is distributed in the hope that it will be useful,
 * but WITHOUT ANY WARRANTY; without even the implied warranty of
 * MERCHANTABILITY or FITNESS FOR A PARTICULAR PURPOSE. See the GNU
 * Lesser General Public License for more details.
 *
 * You should have received a copy of the GNU Lesser General Public
 * License along with this software; if not, write to the Free
 * Software Foundation, Inc., 51 Franklin St, Fifth Floor, Boston, MA
 * 02110-1301 USA, or see the FSF site: http://www.fsf.org.
 */
package org.infinispan.replication;

import org.infinispan.Cache;
import org.infinispan.config.Configuration;
import org.infinispan.test.MultipleCacheManagersTest;
import org.infinispan.test.TestingUtil;
import org.infinispan.util.concurrent.locks.LockManager;

import static org.testng.AssertJUnit.assertEquals;
import static org.testng.AssertJUnit.assertNull;

import org.testng.annotations.Test;

import javax.transaction.TransactionManager;
import java.util.concurrent.CountDownLatch;
import java.util.concurrent.TimeUnit;

/**
 * Tests for lock API
 * <p/>
 * Introduce lock() API methods https://jira.jboss.org/jira/browse/ISPN-48
 *
 * @author Manik Surtani
 * @author Vladimir Blagojevic
 */
@Test(groups = "functional", testName = "replication.SyncReplLockingTest")
public class SyncReplLockingTest extends MultipleCacheManagersTest {
   String k = "key", v = "value";

   public SyncReplLockingTest() {
      cleanup = CleanupPhase.AFTER_METHOD;
   }

   protected Configuration.CacheMode getCacheMode() {
      return Configuration.CacheMode.REPL_SYNC;
   }

   protected void createCacheManagers() throws Throwable {
      Configuration cfg = getDefaultClusteredConfig(getCacheMode(), true);
      cfg.setLockAcquisitionTimeout(500);
      createClusteredCaches(2, "testcache", cfg);
   }

   public void testLocksReleasedWithoutExplicitUnlock() throws Exception {
      locksReleasedWithoutExplicitUnlockHelper(false, false);
      locksReleasedWithoutExplicitUnlockHelper(true, false);
      locksReleasedWithoutExplicitUnlockHelper(false, true);
      locksReleasedWithoutExplicitUnlockHelper(true, true);
   }

   public void testConcurrentNonTxLocking() throws Exception {
      concurrentLockingHelper(false, false);
      concurrentLockingHelper(true, false);
   }

   public void testConcurrentTxLocking() throws Exception {
      concurrentLockingHelper(false, true);
      concurrentLockingHelper(true, true);
   }


   public void testLocksReleasedWithNoMods() throws Exception {
      Cache cache1 = cache(0, "testcache");
      Cache cache2 = cache(1, "testcache");
      assertClusterSize("Should only be 2  caches in the cluster!!!", 2);

      assertNull("Should be null", cache1.get(k));
      assertNull("Should be null", cache2.get(k));

      TransactionManager mgr = TestingUtil.getTransactionManager(cache1);
      mgr.begin();

      cache1.getAdvancedCache().lock(k);

      //do a dummy read
      cache1.get(k);
      mgr.commit();

      assertNoLocks(cache1);
      assertNoLocks(cache2);

      assert cache1.isEmpty();
      assert cache2.isEmpty();
      cache1.clear();
      cache2.clear();
   }
   
   public void testReplaceNonExistentKey() throws Exception {
      Cache cache1 = cache(0, "testcache");
      Cache cache2 = cache(1, "testcache");
      assertClusterSize("Should only be 2  caches in the cluster!!!", 2);
     
<<<<<<< HEAD
		TransactionManager mgr = TestingUtil.getTransactionManager(cache1);
		mgr.begin();

		cache1.getAdvancedCache().lock(k);

		// do a replace on empty key
		// https://jira.jboss.org/browse/ISPN-514
		Object old = cache1.replace(k, "blah");
		assertNull("Should be null", cache1.get(k));

		boolean replaced = cache1.replace(k, "Vladimir", "Blagojevic");
		assert !replaced;

		assertNull("Should be null", cache1.get(k));
		mgr.commit();

		assertNoLocks(cache1);
		assertNoLocks(cache2);

		assert cache1.isEmpty();
		assert cache2.isEmpty();
		cache1.clear();
		cache2.clear();
	}
=======
      TransactionManager mgr = TestingUtil.getTransactionManager(cache1);
      mgr.begin();

      cache1.getAdvancedCache().lock(k);

      //do a replace on empty key
      //https://jira.jboss.org/browse/ISPN-514
      Object old = cache1.replace(k, "blah");
      assertNull("Should be null", cache1.get(k));
      
      boolean replaced = cache1.replace(k, "Vladimir","Blagojevic");
      assert !replaced;
      
      assertNull("Should be null", cache1.get(k));
      mgr.commit();

      assertNoLocks(cache1);
      assertNoLocks(cache2);

      assert cache1.isEmpty();
      assert cache2.isEmpty();
      cache1.clear();
      cache2.clear();
   }
>>>>>>> b900e752
   
   private void concurrentLockingHelper(final boolean sameNode, final boolean useTx)
         throws Exception {
      final Cache cache1 = cache(0, "testcache");
      final Cache cache2 = cache(1, "testcache");
      assertClusterSize("Should only be 2  caches in the cluster!!!", 2);

      assertNull("Should be null", cache1.get(k));
      assertNull("Should be null", cache2.get(k));
      final CountDownLatch latch = new CountDownLatch(1);

      Thread t = new Thread() {
         @Override
         public void run() {
            log.info("Concurrent " + (useTx ? "tx" : "non-tx") + " write started "
                  + (sameNode ? "on same node..." : "on a different node..."));
            TransactionManager mgr = null;
            try {
               if (useTx) {
                  mgr = TestingUtil.getTransactionManager(sameNode ? cache1 : cache2);
                  mgr.begin();
               }
               if (sameNode) {
                  cache1.put(k, "JBC");
               } else {
                  cache2.put(k, "JBC");
               }
            } catch (Exception e) {
               if (useTx) {
                  try {
                     mgr.commit();
                  } catch (Exception e1) {
                  }
               }
               latch.countDown();
            }
         }
      };

      String name = "Infinispan";
      TransactionManager mgr = TestingUtil.getTransactionManager(cache1);
      mgr.begin();
      // lock node and start other thread whose write should now block
      cache1.getAdvancedCache().lock(k);
      t.start();

      // wait till the put in thread t times out
      assert latch.await(10, TimeUnit.SECONDS) : "Concurrent put didn't time out!";

      cache1.put(k, name);
      mgr.commit();

      t.join();

      cache2.remove(k);
      assert cache1.isEmpty();
      assert cache2.isEmpty();
      cache1.clear();
      cache2.clear();
   }

   private void locksReleasedWithoutExplicitUnlockHelper(boolean lockPriorToPut, boolean useCommit)
         throws Exception {
      
      Cache cache1 = cache(0, "testcache");
      Cache cache2 = cache(1, "testcache");
      
      assertClusterSize("Should only be 2  caches in the cluster!!!", 2);

      assertNull("Should be null", cache1.get(k));
      assertNull("Should be null", cache2.get(k));

      String name = "Infinispan";
      TransactionManager mgr = TestingUtil.getTransactionManager(cache1);
      mgr.begin();
      if (lockPriorToPut)
         cache1.getAdvancedCache().lock(k);
      cache1.put(k, name);
      if (!lockPriorToPut)
         cache1.getAdvancedCache().lock(k);

      if (useCommit)
         mgr.commit();
      else
         mgr.rollback();

      if (useCommit) {
         assertEquals(name, cache1.get(k));
         assertEquals("Should have replicated", name, cache2.get(k));
      } else {
         assertEquals(null, cache1.get(k));
         assertEquals("Should not have replicated", null, cache2.get(k));
      }

      cache2.remove(k);
      assert cache1.isEmpty();
      assert cache2.isEmpty();
      cache1.clear();
      cache2.clear();
   }

   @SuppressWarnings("unchecked")
   protected void assertNoLocks(Cache cache) {
      LockManager lm = TestingUtil.extractLockManager(cache);
      for (Object key : cache.keySet()) assert !lm.isLocked(key);
   }
}<|MERGE_RESOLUTION|>--- conflicted
+++ resolved
@@ -111,32 +111,6 @@
       Cache cache2 = cache(1, "testcache");
       assertClusterSize("Should only be 2  caches in the cluster!!!", 2);
      
-<<<<<<< HEAD
-		TransactionManager mgr = TestingUtil.getTransactionManager(cache1);
-		mgr.begin();
-
-		cache1.getAdvancedCache().lock(k);
-
-		// do a replace on empty key
-		// https://jira.jboss.org/browse/ISPN-514
-		Object old = cache1.replace(k, "blah");
-		assertNull("Should be null", cache1.get(k));
-
-		boolean replaced = cache1.replace(k, "Vladimir", "Blagojevic");
-		assert !replaced;
-
-		assertNull("Should be null", cache1.get(k));
-		mgr.commit();
-
-		assertNoLocks(cache1);
-		assertNoLocks(cache2);
-
-		assert cache1.isEmpty();
-		assert cache2.isEmpty();
-		cache1.clear();
-		cache2.clear();
-	}
-=======
       TransactionManager mgr = TestingUtil.getTransactionManager(cache1);
       mgr.begin();
 
@@ -161,7 +135,6 @@
       cache1.clear();
       cache2.clear();
    }
->>>>>>> b900e752
    
    private void concurrentLockingHelper(final boolean sameNode, final boolean useTx)
          throws Exception {
