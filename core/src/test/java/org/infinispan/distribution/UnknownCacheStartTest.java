--- conflicted
+++ resolved
@@ -5,10 +5,6 @@
 import org.infinispan.config.Configuration;
 import org.infinispan.manager.EmbeddedCacheManager;
 import org.infinispan.test.AbstractInfinispanTest;
-<<<<<<< HEAD
-import org.infinispan.test.TestingUtil;
-=======
->>>>>>> b900e752
 import org.testng.TestException;
 import org.testng.annotations.AfterTest;
 import org.testng.annotations.BeforeTest;
@@ -36,37 +32,29 @@
 
    @Test (expectedExceptions = {CacheException.class, TestException.class}, timeOut = 60000, enabled = false)
    public void testStartingUnknownCaches() throws Throwable {
-      try {
-         cm1 = createCacheManager(configuration);
+      cm1 = createCacheManager(configuration);
 
-         cm1.defineConfiguration("new_1", configuration);
+      cm1.defineConfiguration("new_1", configuration);
 
-         Cache<String, String> c1 = cm1.getCache();
-         Cache<String, String> c1_new = cm1.getCache("new_1");
+      Cache<String, String> c1 = cm1.getCache();
+      Cache<String, String> c1_new = cm1.getCache("new_1");
 
-         c1.put("k", "v");
-         c1_new.put("k", "v");
+      c1.put("k", "v");
+      c1_new.put("k", "v");
 
-         assert "v".equals(c1.get("k"));
-         assert "v".equals(c1_new.get("k"));
+      assert "v".equals(c1.get("k"));
+      assert "v".equals(c1_new.get("k"));
 
-         cm2 = createCacheManager(configuration);
-         cm2.defineConfiguration("new_2", configuration);
+      cm2 = createCacheManager(configuration);
+      cm2.defineConfiguration("new_2", configuration);
 
-         Cache<String, String> c2 = cm2.getCache();
-         Cache<String, String> c2_new = cm2.getCache("new_AND_DEFINITELY_UNKNOWN_cache_2");
+      Cache<String, String> c2 = cm2.getCache();
+      Cache<String, String> c2_new = cm2.getCache("new_cache_2");
 
-         c2.put("k", "v");
-         c2_new.put("k", "v");
+      c2.put("k", "v");
+      c2_new.put("k", "v");
 
-         assert "v".equals(c2.get("k"));
-         assert "v".equals(c2_new.get("k"));
-
-         BaseDistFunctionalTest.RehashWaiter.waitForInitRehashToComplete(c2, c2_new);
-
-         assert false : "Should have thrown an exception!";
-      } catch (CacheException expected) {
-         // this is good
-      }
+      assert "v".equals(c2.get("k"));
+      assert "v".equals(c2_new.get("k"));
    }
 }