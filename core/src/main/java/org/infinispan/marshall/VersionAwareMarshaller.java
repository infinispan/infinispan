/*
 * JBoss, Home of Professional Open Source.
 * Copyright 2000 - 2008, Red Hat Middleware LLC, and individual contributors
 * as indicated by the @author tags. See the copyright.txt file in the
 * distribution for a full listing of individual contributors.
 *
 * This is free software; you can redistribute it and/or modify it
 * under the terms of the GNU Lesser General Public License as
 * published by the Free Software Foundation; either version 2.1 of
 * the License, or (at your option) any later version.
 *
 * This software is distributed in the hope that it will be useful,
 * but WITHOUT ANY WARRANTY; without even the implied warranty of
 * MERCHANTABILITY or FITNESS FOR A PARTICULAR PURPOSE. See the GNU
 * Lesser General Public License for more details.
 *
 * You should have received a copy of the GNU Lesser General Public
 * License along with this software; if not, write to the Free
 * Software Foundation, Inc., 51 Franklin St, Fifth Floor, Boston, MA
 * 02110-1301 USA, or see the FSF site: http://www.fsf.org.
 */
package org.infinispan.marshall;

import org.infinispan.commands.RemoteCommandsFactory;
import org.infinispan.factories.annotations.Inject;
import org.infinispan.factories.annotations.Start;
import org.infinispan.factories.annotations.Stop;
import org.infinispan.io.ByteBuffer;
import org.infinispan.io.ExposedByteArrayOutputStream;
import org.infinispan.marshall.jboss.JBossMarshaller;
import org.infinispan.util.logging.Log;
import org.infinispan.util.logging.LogFactory;

import java.io.ByteArrayInputStream;
import java.io.IOException;
import java.io.InputStream;
import java.io.ObjectInput;
import java.io.ObjectOutput;
import java.io.OutputStream;

/**
 * A delegate to various other marshallers like {@link JBossMarshaller}. This delegating marshaller adds versioning
 * information to the stream when marshalling objects and is able to pick the appropriate marshaller to delegate to
 * based on the versioning information when unmarshalling objects.
 *
 * @author Manik Surtani
 * @author Galder Zamarreño
 * @since 4.0
 */
public class VersionAwareMarshaller extends AbstractStreamingMarshaller {
   private static final Log log = LogFactory.getLog(VersionAwareMarshaller.class);
   private boolean trace = log.isTraceEnabled();

<<<<<<< HEAD
//   private static final int VERSION_400 = 400;
//   private static final int VERSION_410 = 410;
   private static final int VERSION_500 = 500;
=======
   private static final int VERSION_400 = 400;
   private static final int VERSION_410 = 410;
   private static final int VERSION_420 = 420;
>>>>>>> b900e752
   private static final int CUSTOM_MARSHALLER = 999;

   private final JBossMarshaller defaultMarshaller;
   private ClassLoader loader;
   private RemoteCommandsFactory remoteCommandsFactory;

   public VersionAwareMarshaller() {
      defaultMarshaller = new JBossMarshaller();
   }

   @Inject
   public void inject(ClassLoader loader, RemoteCommandsFactory remoteCommandsFactory) {
      this.loader = loader;
      this.remoteCommandsFactory = remoteCommandsFactory;
   }

   @Start(priority = 9)
   // should start before Transport component
   public void start() {
      defaultMarshaller.start(loader, remoteCommandsFactory, this);
   }

   @Stop(priority = 11) // Stop after transport to avoid send/receive and marshaller not being ready
   public void stop() {
      defaultMarshaller.stop();
   }

   protected int getCustomMarshallerVersionInt() {
      return CUSTOM_MARSHALLER;
   }

   @Override
   protected ByteBuffer objectToBuffer(Object obj, int estimatedSize) throws IOException {
      ExposedByteArrayOutputStream baos = new ExposedByteArrayOutputStream(estimatedSize);
      ObjectOutput out = startObjectOutput(baos, false);
      try {
         defaultMarshaller.objectToObjectStream(obj, out);
      } catch (java.io.NotSerializableException nse) {
         if (log.isTraceEnabled()) log.trace("Object is not serializable", nse);
         throw new org.infinispan.marshall.NotSerializableException(nse.getMessage(), nse.getCause());
      } catch (IOException ioe) {
         if (log.isTraceEnabled()) log.trace("Exception while marshalling object", ioe);
         throw ioe;
      } finally {
         finishObjectOutput(out);
      }
      return new ByteBuffer(baos.getRawBuffer(), 0, baos.size());
   }

   @Override
   public Object objectFromByteBuffer(byte[] bytes, int offset, int len) throws IOException, ClassNotFoundException {
      ByteArrayInputStream is = new ByteArrayInputStream(bytes, offset, len);
      ObjectInput in = startObjectInput(is, false);
      Object o = null;
      try {
         o = defaultMarshaller.objectFromObjectStream(in);
      } finally {
         finishObjectInput(in);
      }
      return o;
   }

   @Override
   public ObjectOutput startObjectOutput(OutputStream os, boolean isReentrant) throws IOException {
      ObjectOutput out = defaultMarshaller.startObjectOutput(os, isReentrant);
      try {
<<<<<<< HEAD
         out.writeShort(VERSION_500);
         if (trace) log.trace("Wrote version {0}", VERSION_500);
=======
         out.writeShort(VERSION_420);
         if (trace) log.trace("Wrote version {0}", VERSION_420);
>>>>>>> b900e752
      } catch (Exception e) {
         finishObjectOutput(out);
         log.error("Unable to read version id from first two bytes of stream, barfing.");
         throw new IOException("Unable to read version id from first two bytes of stream : " + e.getMessage());
      }
      return out;
   }

   @Override
   public void finishObjectOutput(ObjectOutput oo) {
      defaultMarshaller.finishObjectOutput(oo);
   }

   @Override
   public void objectToObjectStream(Object obj, ObjectOutput out) throws IOException {
      /* No need to write version here. Clients should either be calling either:
       * - startObjectOutput() -> objectToObjectStream() -> finishObjectOutput()  
       * or
       * - objectToBuffer() // underneath it calls start/finish
       * So, there's only need to write version during the start. 
       * First option is preferred when multiple objects are gonna be written.
       */
      defaultMarshaller.objectToObjectStream(obj, out);
   }

   @Override   
   public ObjectInput startObjectInput(InputStream is, boolean isReentrant) throws IOException {
      ObjectInput in = defaultMarshaller.startObjectInput(is, isReentrant);
      int versionId;
      try {
         versionId = in.readShort();
         if (trace) log.trace("Read version {0}", versionId);
      }
      catch (Exception e) {
         finishObjectInput(in);
         log.error("Unable to read version id from first two bytes of stream, barfing.");
         throw new IOException("Unable to read version id from first two bytes of stream: " + e.getMessage());
      }
      return in;
   }

   @Override
   public void finishObjectInput(ObjectInput oi) {
      defaultMarshaller.finishObjectInput(oi);
   }

   @Override   
   public Object objectFromObjectStream(ObjectInput in) throws IOException, ClassNotFoundException {
      /* No need to read version here. Clients should either be calling either:
       * - startObjectInput() -> objectFromObjectStream() -> finishObjectInput()
       * or
       * - objectFromByteBuffer() // underneath it calls start/finish
       * So, there's only need to read version during the start. 
       * First option is preferred when multiple objects are gonna be written.
       */
      return defaultMarshaller.objectFromObjectStream(in);
   }

   @Override
   public boolean isMarshallable(Object o) {
      return defaultMarshaller.isMarshallable(o);
   }
}<|MERGE_RESOLUTION|>--- conflicted
+++ resolved
@@ -51,15 +51,9 @@
    private static final Log log = LogFactory.getLog(VersionAwareMarshaller.class);
    private boolean trace = log.isTraceEnabled();
 
-<<<<<<< HEAD
-//   private static final int VERSION_400 = 400;
-//   private static final int VERSION_410 = 410;
-   private static final int VERSION_500 = 500;
-=======
    private static final int VERSION_400 = 400;
    private static final int VERSION_410 = 410;
    private static final int VERSION_420 = 420;
->>>>>>> b900e752
    private static final int CUSTOM_MARSHALLER = 999;
 
    private final JBossMarshaller defaultMarshaller;
@@ -126,13 +120,8 @@
    public ObjectOutput startObjectOutput(OutputStream os, boolean isReentrant) throws IOException {
       ObjectOutput out = defaultMarshaller.startObjectOutput(os, isReentrant);
       try {
-<<<<<<< HEAD
-         out.writeShort(VERSION_500);
-         if (trace) log.trace("Wrote version {0}", VERSION_500);
-=======
          out.writeShort(VERSION_420);
          if (trace) log.trace("Wrote version {0}", VERSION_420);
->>>>>>> b900e752
       } catch (Exception e) {
          finishObjectOutput(out);
          log.error("Unable to read version id from first two bytes of stream, barfing.");
