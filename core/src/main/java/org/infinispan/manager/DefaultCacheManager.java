/*
 * JBoss, Home of Professional Open Source
 * Copyright 2009 Red Hat Inc. and/or its affiliates and other
 * contributors as indicated by the @author tags. All rights reserved.
 * See the copyright.txt in the distribution for a full listing of
 * individual contributors.
 *
 * This is free software; you can redistribute it and/or modify it
 * under the terms of the GNU Lesser General Public License as
 * published by the Free Software Foundation; either version 2.1 of
 * the License, or (at your option) any later version.
 *
 * This software is distributed in the hope that it will be useful,
 * but WITHOUT ANY WARRANTY; without even the implied warranty of
 * MERCHANTABILITY or FITNESS FOR A PARTICULAR PURPOSE. See the GNU
 * Lesser General Public License for more details.
 *
 * You should have received a copy of the GNU Lesser General Public
 * License along with this software; if not, write to the Free
 * Software Foundation, Inc., 51 Franklin St, Fifth Floor, Boston, MA
 * 02110-1301 USA, or see the FSF site: http://www.fsf.org.
 */
package org.infinispan.manager;

import org.infinispan.Cache;
import org.infinispan.CacheException;
import org.infinispan.Version;
import org.infinispan.commands.RemoveCacheCommand;
import org.infinispan.config.Configuration;
import org.infinispan.config.ConfigurationBeanVisitor;
import org.infinispan.config.ConfigurationException;
import org.infinispan.config.ConfigurationValidatingVisitor;
import org.infinispan.config.DelegatingConfigurationVisitor;
import org.infinispan.config.GlobalConfiguration;
import org.infinispan.config.InfinispanConfiguration;
import org.infinispan.config.TimeoutConfigurationValidatingVisitor;
import org.infinispan.configuration.cache.ConfigurationBuilder;
import org.infinispan.configuration.cache.LegacyConfigurationAdaptor;
import org.infinispan.configuration.global.LegacyGlobalConfigurationAdaptor;
import org.infinispan.configuration.parsing.ConfigurationBuilderHolder;
import org.infinispan.configuration.parsing.Parser;
import org.infinispan.factories.GlobalComponentRegistry;
import org.infinispan.factories.InternalCacheFactory;
import org.infinispan.factories.annotations.SurvivesRestarts;
import org.infinispan.factories.scopes.Scope;
import org.infinispan.factories.scopes.Scopes;
import org.infinispan.jmx.CacheJmxRegistration;
import org.infinispan.jmx.CacheManagerJmxRegistration;
import org.infinispan.jmx.annotations.MBean;
import org.infinispan.jmx.annotations.ManagedAttribute;
import org.infinispan.jmx.annotations.ManagedOperation;
import org.infinispan.lifecycle.ComponentStatus;
import org.infinispan.lifecycle.Lifecycle;
import org.infinispan.notifications.cachemanagerlistener.CacheManagerNotifier;
import org.infinispan.remoting.rpc.ResponseMode;
import org.infinispan.remoting.transport.Address;
import org.infinispan.remoting.transport.Transport;
import org.infinispan.util.FileLookupFactory;
import org.infinispan.util.Immutables;
import org.infinispan.util.ReflectionUtil;
import org.infinispan.util.Util;
import org.infinispan.util.logging.Log;
import org.infinispan.util.logging.LogFactory;
import org.rhq.helpers.pluginAnnotations.agent.DataType;
import org.rhq.helpers.pluginAnnotations.agent.DisplayType;
import org.rhq.helpers.pluginAnnotations.agent.Metric;
import org.rhq.helpers.pluginAnnotations.agent.Operation;
import org.rhq.helpers.pluginAnnotations.agent.Parameter;

import java.io.IOException;
import java.io.InputStream;
import java.util.ArrayList;
import java.util.Collections;
import java.util.HashSet;
import java.util.List;
import java.util.Map;
import java.util.Map.Entry;
import java.util.Set;
import java.util.concurrent.ConcurrentHashMap;
import java.util.concurrent.ConcurrentMap;
import java.util.concurrent.CountDownLatch;
import java.util.concurrent.TimeUnit;
import java.util.concurrent.locks.ReentrantLock;

import static java.util.concurrent.TimeUnit.MILLISECONDS;

/**
 * A <tt>CacheManager</tt> is the primary mechanism for retrieving a {@link Cache} instance, and is often used as a
 * starting point to using the {@link Cache}.
 * <p/>
 * <tt>CacheManager</tt>s are heavyweight objects, and we foresee no more than one <tt>CacheManager</tt> being used per
 * JVM (unless specific configuration requirements require more than one; but either way, this would be a minimal and
 * finite number of instances).
 * <p/>
 * Constructing a <tt>CacheManager</tt> is done via one of its constructors, which optionally take in a {@link
 * org.infinispan.config.Configuration} or a path or URL to a configuration XML file.
 * <p/>
 * Lifecycle - <tt>CacheManager</tt>s have a lifecycle (it implements {@link Lifecycle}) and the default constructors
 * also call {@link #start()}. Overloaded versions of the constructors are available, that do not start the
 * <tt>CacheManager</tt>, although it must be kept in mind that <tt>CacheManager</tt>s need to be started before they
 * can be used to create <tt>Cache</tt> instances.
 * <p/>
 * Once constructed, <tt>CacheManager</tt>s should be made available to any component that requires a <tt>Cache</tt>,
 * via JNDI or via some other mechanism such as an IoC container.
 * <p/>
 * You obtain <tt>Cache</tt> instances from the <tt>CacheManager</tt> by using one of the overloaded
 * <tt>getCache()</tt>, methods. Note that with <tt>getCache()</tt>, there is no guarantee that the instance you get is
 * brand-new and empty, since caches are named and shared. Because of this, the <tt>CacheManager</tt> also acts as a
 * repository of <tt>Cache</tt>s, and is an effective mechanism of looking up or creating <tt>Cache</tt>s on demand.
 * <p/>
 * When the system shuts down, it should call {@link #stop()} on the <tt>CacheManager</tt>. This will ensure all caches
 * within its scope are properly stopped as well.
 * <p/>
 * Sample usage: <code> CacheManager manager = CacheManager.getInstance("my-config-file.xml"); Cache entityCache =
 * manager.getCache("myEntityCache"); entityCache.put("aPerson", new Person());
 * <p/>
 * Configuration myNewConfiguration = new Configuration(); myNewConfiguration.setCacheMode(Configuration.CacheMode.LOCAL);
 * manager.defineConfiguration("myLocalCache", myNewConfiguration); Cache localCache = manager.getCache("myLocalCache");
 * </code>
 *
 * @author Manik Surtani (<a href="mailto:manik@jboss.org">manik@jboss.org</a>)
 * @author Galder Zamarreño
 * @since 4.0
 */
@Scope(Scopes.GLOBAL)
@SurvivesRestarts
@MBean(objectName = DefaultCacheManager.OBJECT_NAME, description = "Component that acts as a manager, factory and container for caches in the system.")
@SuppressWarnings("deprecated")
public class DefaultCacheManager implements EmbeddedCacheManager, CacheManager {
    public static final String OBJECT_NAME = "CacheManager";
    private static final Log log = LogFactory.getLog(DefaultCacheManager.class);
    private final DelegatingConfigurationVisitor configurationValidator = new DelegatingConfigurationVisitor(new ConfigurationBeanVisitor[] {
            new ConfigurationValidatingVisitor(), new TimeoutConfigurationValidatingVisitor() });
<<<<<<< HEAD
    protected final GlobalConfiguration globalConfiguration;
    protected final Configuration defaultConfiguration;
    private final ConcurrentMap<String, CacheWrapper> caches = new ConcurrentHashMap<String, CacheWrapper>();
    private final ConcurrentMap<String, Configuration> configurationOverrides = new ConcurrentHashMap<String, Configuration>();
    private final GlobalComponentRegistry globalComponentRegistry;
    private final ReentrantLock cacheCreateLock;
    private volatile boolean stopping;

    /**
     * Constructs and starts a default instance of the CacheManager, using configuration defaults.  See {@link
     * Configuration} and {@link GlobalConfiguration} for details of these defaults.
     */
    public DefaultCacheManager() {
        this((GlobalConfiguration) null, null, true);
    }

    /**
     * Constructs a default instance of the CacheManager, using configuration defaults.  See {@link Configuration} and
     * {@link GlobalConfiguration} for details of these defaults.
     *
     * @param start if true, the cache manager is started
     */
    public DefaultCacheManager(boolean start) {
        this((GlobalConfiguration) null, null, start);
    }

    /**
     * Constructs and starts a new instance of the CacheManager, using the default configuration passed in. Uses defaults
     * for a {@link GlobalConfiguration}.  See {@link GlobalConfiguration} for details of these defaults.
     *
     * @param defaultConfiguration configuration to use as a template for all caches created
     * @deprecated Use {@link #DefaultCacheManager(org.infinispan.configuration.cache.Configuration)} instead
     */
    @Deprecated
    public DefaultCacheManager(Configuration defaultConfiguration) {
        this(null, defaultConfiguration, true);
    }

    /**
     * Constructs and starts a new instance of the CacheManager, using the default configuration passed in. Uses defaults
     * for a {@link GlobalConfiguration}.  See {@link GlobalConfiguration} for details of these defaults.
     *
     * @param defaultConfiguration configuration to use as a template for all caches created
     */
    public DefaultCacheManager(org.infinispan.configuration.cache.Configuration defaultConfiguration) {
        this(null, defaultConfiguration, true);
    }

    /**
     * Constructs a new instance of the CacheManager, using the default configuration passed in. Uses defaults for a
     * {@link org.infinispan.config.GlobalConfiguration}.  See {@link GlobalConfiguration} for details of these
     * defaults.
     *
     * @param defaultConfiguration configuration file to use as a template for all caches created
     * @param start                if true, the cache manager is started
     * @deprecated Use {@link #DefaultCacheManager(org.infinispan.configuration.cache.Configuration, boolean)} instead
     */
    @Deprecated
    public DefaultCacheManager(Configuration defaultConfiguration, boolean start) {
        this(null, defaultConfiguration, start);
    }

    /**
     * Constructs a new instance of the CacheManager, using the default configuration passed in. Uses defaults for a
     * {@link org.infinispan.config.GlobalConfiguration}.  See {@link GlobalConfiguration} for details of these
     * defaults.
     *
     * @param defaultConfiguration configuration file to use as a template for all caches created
     * @param start                if true, the cache manager is started
     */
    public DefaultCacheManager(org.infinispan.configuration.cache.Configuration defaultConfiguration, boolean start) {
        this(null, defaultConfiguration, start);
    }

    /**
     * Constructs and starts a new instance of the CacheManager, using the global configuration passed in, and system
     * defaults for the default named cache configuration.  See {@link Configuration} for details of these defaults.
     *
     * @param globalConfiguration GlobalConfiguration to use for all caches created
     * @deprecated Use {@link #DefaultCacheManager(org.infinispan.configuration.global.GlobalConfiguration)} instead
     */
    @Deprecated
    public DefaultCacheManager(GlobalConfiguration globalConfiguration) {
        this(globalConfiguration, null, true);
    }

    /**
     * Constructs and starts a new instance of the CacheManager, using the global configuration passed in, and system
     * defaults for the default named cache configuration.  See {@link Configuration} for details of these defaults.
     *
     * @param globalConfiguration GlobalConfiguration to use for all caches created
     */
    public DefaultCacheManager(org.infinispan.configuration.global.GlobalConfiguration globalConfiguration) {
        this(new LegacyGlobalConfigurationAdaptor().adapt(globalConfiguration), null, true);
    }

    /**
     * Constructs a new instance of the CacheManager, using the global configuration passed in, and system defaults for
     * the default named cache configuration.  See {@link Configuration} for details of these defaults.
     *
     * @param globalConfiguration GlobalConfiguration to use for all caches created
     * @param start               if true, the cache manager is started.
     * @deprecated Use {@link #DefaultCacheManager(org.infinispan.configuration.global.GlobalConfiguration, boolean)} instead
     */
    @Deprecated
    public DefaultCacheManager(GlobalConfiguration globalConfiguration, boolean start) {
        this(globalConfiguration, null, start);
    }

    /**
     * Constructs a new instance of the CacheManager, using the global configuration passed in, and system defaults for
     * the default named cache configuration.  See {@link Configuration} for details of these defaults.
     *
     * @param globalConfiguration GlobalConfiguration to use for all caches created
     * @param start               if true, the cache manager is started.
     */
    public DefaultCacheManager(org.infinispan.configuration.global.GlobalConfiguration globalConfiguration, boolean start) {
        this(new LegacyGlobalConfigurationAdaptor().adapt(globalConfiguration), null, start);
    }

    /**
     * Constructs and starts a new instance of the CacheManager, using the global and default configurations passed in.
     * If either of these are null, system defaults are used.
     *
     * @param globalConfiguration  global configuration to use. If null, a default instance is created.
     * @param defaultConfiguration default configuration to use. If null, a default instance is created.
     * Use {@link #DefaultCacheManager(org.infinispan.configuration.global.GlobalConfiguration, org.infinispan.configuration.cache.Configuration)} instead
     */
    @Deprecated
    public DefaultCacheManager(GlobalConfiguration globalConfiguration, Configuration defaultConfiguration) {
        this(globalConfiguration, defaultConfiguration, true);
    }

    /**
     * Constructs and starts a new instance of the CacheManager, using the global and default configurations passed in.
     * If either of these are null, system defaults are used.
     *
     * @param globalConfiguration  global configuration to use. If null, a default instance is created.
     * @param defaultConfiguration default configuration to use. If null, a default instance is created.
     */
    public DefaultCacheManager(org.infinispan.configuration.global.GlobalConfiguration globalConfiguration, org.infinispan.configuration.cache.Configuration defaultConfiguration) {
        this(new LegacyGlobalConfigurationAdaptor().adapt(globalConfiguration), new LegacyConfigurationAdaptor().adapt(defaultConfiguration), true);
    }

    /**
     * Constructs a new instance of the CacheManager, using the global and default configurations passed in. If either of
     * these are null, system defaults are used.
     *
     * @param globalConfiguration  global configuration to use. If null, a default instance is created.
     * @param defaultConfiguration default configuration to use. If null, a default instance is created.
     * @param start                if true, the cache manager is started
     * @deprecated Use {@link #DefaultCacheManager(org.infinispan.configuration.global.GlobalConfiguration, org.infinispan.configuration.cache.Configuration, boolean)} instead
     */
    @Deprecated
    public DefaultCacheManager(GlobalConfiguration globalConfiguration, Configuration defaultConfiguration,
                               boolean start) {
        this.globalConfiguration = globalConfiguration == null ? new GlobalConfiguration() : globalConfiguration
                .clone();
        this.globalConfiguration.accept(configurationValidator);
        this.defaultConfiguration = defaultConfiguration == null ? new Configuration() : defaultConfiguration.clone();

        //Pedro -- set total order protocol in global configuration. The transport only has access to the global
        //configuration, so we need to pass it. This way, it can check if the sequencer is in JGroups protocol stack
        this.globalConfiguration.checkIfTotalOrderProtocolIsNeeded(this.defaultConfiguration.isTotalOrder());

        this.globalComponentRegistry = new GlobalComponentRegistry(this.globalConfiguration, this, caches.keySet());
        this.cacheCreateLock = new ReentrantLock();
        if (start)
            start();
    }

    /**
     * Constructs a new instance of the CacheManager, using the global and default configurations passed in. If either of
     * these are null, system defaults are used.
     *
     * @param globalConfiguration  global configuration to use. If null, a default instance is created.
     * @param defaultConfiguration default configuration to use. If null, a default instance is created.
     * @param start                if true, the cache manager is started
     */
    public DefaultCacheManager(org.infinispan.configuration.global.GlobalConfiguration globalConfiguration, org.infinispan.configuration.cache.Configuration defaultConfiguration,
                               boolean start) {
        this(new LegacyGlobalConfigurationAdaptor().adapt(globalConfiguration), new LegacyConfigurationAdaptor().adapt(defaultConfiguration), start);
    }

    /**
     * Constructs and starts a new instance of the CacheManager, using the configuration file name passed in. This
     * constructor first searches for the named file on the classpath, and failing that, treats the file name as an
     * absolute path.
     *
     * @param configurationFile name of configuration file to use as a template for all caches created
     *
     * @throws java.io.IOException if there is a problem with the configuration file.
     */
    public DefaultCacheManager(String configurationFile) throws IOException {
        this(configurationFile, true);
    }

    /**
     * Constructs a new instance of the CacheManager, using the configuration file name passed in. This constructor first
     * searches for the named file on the classpath, and failing that, treats the file name as an absolute path.
     *
     * @param configurationFile name of configuration file to use as a template for all caches created
     * @param start             if true, the cache manager is started
     *
     * @throws java.io.IOException if there is a problem with the configuration file.
     */
    public DefaultCacheManager(String configurationFile, boolean start) throws IOException {
        this(FileLookupFactory.newInstance().lookupFile(configurationFile, Thread.currentThread().getContextClassLoader()));
    }

    /**
     * Constructs and starts a new instance of the CacheManager, using the input stream passed in to read configuration
     * file contents.
     *
     * @param configurationStream stream containing configuration file contents, to use as a template for all caches
     *                            created
     *
     * @throws java.io.IOException if there is a problem with the configuration stream.
     */
    public DefaultCacheManager(InputStream configurationStream) throws IOException {
        this(configurationStream, true);
    }

    /**
     * Constructs a new instance of the CacheManager, using the input stream passed in to read configuration file
     * contents.
     *
     * @param configurationStream stream containing configuration file contents, to use as a template for all caches
     *                            created
     * @param start               if true, the cache manager is started
     *
     * @throws java.io.IOException if there is a problem reading the configuration stream
     */
    public DefaultCacheManager(InputStream configurationStream, boolean start) throws IOException {
        InputStream schemaInputStream = InfinispanConfiguration.findSchemaInputStream();
        try {
            ConfigurationBuilderHolder holder = new Parser(Thread.currentThread().getContextClassLoader()).parse(configurationStream);

            globalConfiguration = new LegacyGlobalConfigurationAdaptor().adapt(holder.getGlobalConfigurationBuilder().build());
            globalConfiguration.accept(configurationValidator);
            defaultConfiguration = new LegacyConfigurationAdaptor().adapt(holder.getDefaultConfigurationBuilder().build());

            //Pedro -- set total order protocol in global configuration. The transport only has access to the global
            //configuration, so we need to pass it. This way, it can check if the sequencer is in JGroups protocol stack
            this.globalConfiguration.checkIfTotalOrderProtocolIsNeeded(this.defaultConfiguration.isTotalOrder());

            for (ConfigurationBuilder b : holder.getConfigurationBuilders()) {
                org.infinispan.configuration.cache.Configuration c = b.build();
                Configuration legacy = new LegacyConfigurationAdaptor().adapt(c);
                configurationOverrides.put(c.name(), legacy);
                //Pedro -- same as above
                this.globalConfiguration.checkIfTotalOrderProtocolIsNeeded(legacy.isTotalOrder());
            }

            globalComponentRegistry = new GlobalComponentRegistry(globalConfiguration, this, caches.keySet());
            cacheCreateLock = new ReentrantLock();
        } catch (ConfigurationException ce) {
            throw ce;
        } catch (RuntimeException re) {
            throw new ConfigurationException(re);
        } finally {
            Util.close(schemaInputStream);
        }
        if (start)
            start();
    }

    /**
     * Constructs a new instance of the CacheManager, using the two configuration file names passed in. The first file
     * contains the GlobalConfiguration configuration The second file contain the Default configuration. The third
     * filename contains the named cache configuration This constructor first searches for the named file on the
     * classpath, and failing that, treats the file name as an absolute path.
     *
     * @param start                    if true, the cache manager is started
     * @param globalConfigurationFile  name of file that contains the global configuration
     * @param defaultConfigurationFile name of file that contains the default configuration
     * @param namedCacheFile           name of file that contains the named cache configuration
     *
     * @throws java.io.IOException if there is a problem with the configuration file.
     */
    public DefaultCacheManager(String globalConfigurationFile, String defaultConfigurationFile, String namedCacheFile,
                               boolean start) throws IOException {
        Parser parser = new Parser(Thread.currentThread().getContextClassLoader());

        ConfigurationBuilderHolder globalConfigurationBuilderHolder = parser.parse(globalConfigurationFile);
        ConfigurationBuilderHolder defaultConfigurationBuilderHolder = parser.parse(defaultConfigurationFile);

        globalConfiguration = new LegacyGlobalConfigurationAdaptor().adapt(globalConfigurationBuilderHolder.getGlobalConfigurationBuilder().build());
        defaultConfiguration = new LegacyConfigurationAdaptor().adapt(defaultConfigurationBuilderHolder.getDefaultConfigurationBuilder().build());

        //Pedro -- set total order protocol in global configuration. The transport only has access to the global
        //configuration, so we need to pass it. This way, it can check if the sequencer is in JGroups protocol stack
        this.globalConfiguration.checkIfTotalOrderProtocolIsNeeded(this.defaultConfiguration.isTotalOrder());

        if (namedCacheFile != null) {
            ConfigurationBuilderHolder namedConfigurationBuilderHolder = parser.parse(namedCacheFile);
            org.infinispan.configuration.cache.Configuration c = namedConfigurationBuilderHolder.getConfigurationBuilders().iterator().next().build();

            //Pedro -- set total order protocol (same as above)
            boolean totalOrder = defineConfiguration(c.name(), new LegacyConfigurationAdaptor().adapt(c)).isTotalOrder();
            this.globalConfiguration.checkIfTotalOrderProtocolIsNeeded(totalOrder);
        }

        globalComponentRegistry = new GlobalComponentRegistry(this.globalConfiguration, this, caches.keySet());
        cacheCreateLock = new ReentrantLock();

        if (start)
            start();
    }


    @Override
    public org.infinispan.configuration.cache.Configuration defineConfiguration(String cacheName,
                                                                                org.infinispan.configuration.cache.Configuration configuration) {
        defineConfiguration(cacheName, new LegacyConfigurationAdaptor().adapt(configuration));
        return configuration;
    }

    /**
     * {@inheritDoc}
     */
    public Configuration defineConfiguration(String cacheName, Configuration configurationOverride) {
        return defineConfiguration(cacheName, configurationOverride, defaultConfiguration, true);
    }




    /**
     * {@inheritDoc}
     */
    public Configuration defineConfiguration(String cacheName, String templateName, Configuration configurationOverride) {
        if (templateName != null) {
            Configuration c = configurationOverrides.get(templateName);
            if (c != null)
                return defineConfiguration(cacheName, configurationOverride, c, false);
            return defineConfiguration(cacheName, configurationOverride);
        }
        return defineConfiguration(cacheName, configurationOverride);
    }

    private Configuration defineConfiguration(String cacheName, Configuration configOverride,
                                              Configuration defaultConfigIfNotPresent, boolean checkExisting) {
        assertIsNotTerminated();
        if (cacheName == null || configOverride == null)
            throw new NullPointerException("Null arguments not allowed");
        if (cacheName.equals(DEFAULT_CACHE_NAME))
            throw new IllegalArgumentException("Cache name cannot be used as it is a reserved, internal name");
        if (checkExisting) {
            Configuration existing = configurationOverrides.get(cacheName);
            if (existing != null) {
                existing.applyOverrides(configOverride);
                return existing.clone();
            }
        }
        Configuration configuration = defaultConfigIfNotPresent.clone();
        configuration.applyOverrides(configOverride.clone());
        configurationOverrides.put(cacheName, configuration);
        setConfigurationName(cacheName, configuration);
        return configuration;
    }

    /**
     * Retrieves the default cache associated with this cache manager. Note that the default cache does not need to be
     * explicitly created with {@link #createCache(String)} since it is automatically created lazily when first used.
     * <p/>
     * As such, this method is always guaranteed to return the default cache.
     *
     * @return the default cache.
     */
    public <K, V> Cache<K, V> getCache() {
        return getCache(DEFAULT_CACHE_NAME);
    }

    /**
     * Retrieves a named cache from the system. If the cache has been previously created with the same name, the running
     * cache instance is returned. Otherwise, this method attempts to create the cache first.
     * <p/>
     * When creating a new cache, this method will use the configuration passed in to the CacheManager on construction,
     * as a template, and then optionally apply any overrides previously defined for the named cache using the {@link
     * #defineConfiguration(String, Configuration)} or {@link #defineConfiguration(String, String, Configuration)}
     * methods, or declared in the configuration file.
     *
     * @param cacheName name of cache to retrieve
     *
     * @return a cache instance identified by cacheName
     */
    @SuppressWarnings("unchecked")
    public <K, V> Cache<K, V> getCache(String cacheName) {
        assertIsNotTerminated();
        if (cacheName == null)
            throw new NullPointerException("Null arguments not allowed");

        CacheWrapper cw = caches.get(cacheName);
        if (cw != null) {
            return cw.getCache();
        }

        return createCache(cacheName);
    }

    @Override
    public boolean cacheExists(String cacheName) {
        return caches.containsKey(cacheName);
    }

    @Override
    public <K, V> Cache<K, V> getCache(String cacheName, boolean createIfAbsent) {
        boolean cacheExists = cacheExists(cacheName);
        if (!cacheExists && !createIfAbsent)
=======
   protected final GlobalConfiguration globalConfiguration;
   protected final Configuration defaultConfiguration;
   private final ConcurrentMap<String, CacheWrapper> caches = new ConcurrentHashMap<String, CacheWrapper>();
   private final ConcurrentMap<String, Configuration> configurationOverrides = new ConcurrentHashMap<String, Configuration>();
   private final GlobalComponentRegistry globalComponentRegistry;
   private final ReentrantLock cacheCreateLock;
   private volatile boolean stopping;

   /**
    * Constructs and starts a default instance of the CacheManager, using configuration defaults.  See {@link
    * Configuration} and {@link GlobalConfiguration} for details of these defaults.
    */
   public DefaultCacheManager() {
      this((GlobalConfiguration) null, null, true);
   }

   /**
    * Constructs a default instance of the CacheManager, using configuration defaults.  See {@link Configuration} and
    * {@link GlobalConfiguration} for details of these defaults.
    *
    * @param start if true, the cache manager is started
    */
   public DefaultCacheManager(boolean start) {
      this((GlobalConfiguration) null, null, start);
   }

   /**
    * Constructs and starts a new instance of the CacheManager, using the default configuration passed in. Uses defaults
    * for a {@link GlobalConfiguration}.  See {@link GlobalConfiguration} for details of these defaults.
    *
    * @param defaultConfiguration configuration to use as a template for all caches created
    * @deprecated Use {@link #DefaultCacheManager(org.infinispan.configuration.cache.Configuration)} instead
    */
   @Deprecated
   public DefaultCacheManager(Configuration defaultConfiguration) {
      this(null, defaultConfiguration, true);
   }
   
   /**
    * Constructs and starts a new instance of the CacheManager, using the default configuration passed in. Uses defaults
    * for a {@link GlobalConfiguration}.  See {@link GlobalConfiguration} for details of these defaults.
    *
    * @param defaultConfiguration configuration to use as a template for all caches created
    */
   public DefaultCacheManager(org.infinispan.configuration.cache.Configuration defaultConfiguration) {
      this(null, defaultConfiguration, true);
   }

   /**
    * Constructs a new instance of the CacheManager, using the default configuration passed in. Uses defaults for a
    * {@link org.infinispan.config.GlobalConfiguration}.  See {@link GlobalConfiguration} for details of these
    * defaults.
    *
    * @param defaultConfiguration configuration file to use as a template for all caches created
    * @param start                if true, the cache manager is started
    * @deprecated Use {@link #DefaultCacheManager(org.infinispan.configuration.cache.Configuration, boolean)} instead
    */
   @Deprecated
   public DefaultCacheManager(Configuration defaultConfiguration, boolean start) {
      this(null, defaultConfiguration, start);
   }
   
   /**
    * Constructs a new instance of the CacheManager, using the default configuration passed in. Uses defaults for a
    * {@link org.infinispan.config.GlobalConfiguration}.  See {@link GlobalConfiguration} for details of these
    * defaults.
    *
    * @param defaultConfiguration configuration file to use as a template for all caches created
    * @param start                if true, the cache manager is started
    */
   public DefaultCacheManager(org.infinispan.configuration.cache.Configuration defaultConfiguration, boolean start) {
      this(null, defaultConfiguration, start);
   }

   /**
    * Constructs and starts a new instance of the CacheManager, using the global configuration passed in, and system
    * defaults for the default named cache configuration.  See {@link Configuration} for details of these defaults.
    *
    * @param globalConfiguration GlobalConfiguration to use for all caches created
    * @deprecated Use {@link #DefaultCacheManager(org.infinispan.configuration.global.GlobalConfiguration)} instead
    */
   @Deprecated
   public DefaultCacheManager(GlobalConfiguration globalConfiguration) {
      this(globalConfiguration, null, true);
   }
   
   /**
    * Constructs and starts a new instance of the CacheManager, using the global configuration passed in, and system
    * defaults for the default named cache configuration.  See {@link Configuration} for details of these defaults.
    *
    * @param globalConfiguration GlobalConfiguration to use for all caches created
    */
   public DefaultCacheManager(org.infinispan.configuration.global.GlobalConfiguration globalConfiguration) {
      this(LegacyGlobalConfigurationAdaptor.adapt(globalConfiguration), null, true);
   }

   /**
    * Constructs a new instance of the CacheManager, using the global configuration passed in, and system defaults for
    * the default named cache configuration.  See {@link Configuration} for details of these defaults.
    *
    * @param globalConfiguration GlobalConfiguration to use for all caches created
    * @param start               if true, the cache manager is started.
    * @deprecated Use {@link #DefaultCacheManager(org.infinispan.configuration.global.GlobalConfiguration, boolean)} instead
    */
   @Deprecated
   public DefaultCacheManager(GlobalConfiguration globalConfiguration, boolean start) {
      this(globalConfiguration, null, start);
   }
   
   /**
    * Constructs a new instance of the CacheManager, using the global configuration passed in, and system defaults for
    * the default named cache configuration.  See {@link Configuration} for details of these defaults.
    *
    * @param globalConfiguration GlobalConfiguration to use for all caches created
    * @param start               if true, the cache manager is started.
    */
   public DefaultCacheManager(org.infinispan.configuration.global.GlobalConfiguration globalConfiguration, boolean start) {
      this(LegacyGlobalConfigurationAdaptor.adapt(globalConfiguration), null, start);
   }

   /**
    * Constructs and starts a new instance of the CacheManager, using the global and default configurations passed in.
    * If either of these are null, system defaults are used.
    *
    * @param globalConfiguration  global configuration to use. If null, a default instance is created.
    * @param defaultConfiguration default configuration to use. If null, a default instance is created.
    * Use {@link #DefaultCacheManager(org.infinispan.configuration.global.GlobalConfiguration, org.infinispan.configuration.cache.Configuration)} instead
    */
   @Deprecated
   public DefaultCacheManager(GlobalConfiguration globalConfiguration, Configuration defaultConfiguration) {
      this(globalConfiguration, defaultConfiguration, true);
   }
   
   /**
    * Constructs and starts a new instance of the CacheManager, using the global and default configurations passed in.
    * If either of these are null, system defaults are used.
    *
    * @param globalConfiguration  global configuration to use. If null, a default instance is created.
    * @param defaultConfiguration default configuration to use. If null, a default instance is created.
    */
   public DefaultCacheManager(org.infinispan.configuration.global.GlobalConfiguration globalConfiguration, org.infinispan.configuration.cache.Configuration defaultConfiguration) {
      this(LegacyGlobalConfigurationAdaptor.adapt(globalConfiguration), LegacyConfigurationAdaptor.adapt(defaultConfiguration), true);
   }

   /**
    * Constructs a new instance of the CacheManager, using the global and default configurations passed in. If either of
    * these are null, system defaults are used.
    *
    * @param globalConfiguration  global configuration to use. If null, a default instance is created.
    * @param defaultConfiguration default configuration to use. If null, a default instance is created.
    * @param start                if true, the cache manager is started
    * @deprecated Use {@link #DefaultCacheManager(org.infinispan.configuration.global.GlobalConfiguration, org.infinispan.configuration.cache.Configuration, boolean)} instead
    */
   @Deprecated
   public DefaultCacheManager(GlobalConfiguration globalConfiguration, Configuration defaultConfiguration,
                              boolean start) {
      this.globalConfiguration = globalConfiguration == null ? new GlobalConfiguration() : globalConfiguration
              .clone();
      this.globalConfiguration.accept(configurationValidator);
      this.defaultConfiguration = defaultConfiguration == null ? new Configuration() : defaultConfiguration.clone();
      this.globalComponentRegistry = new GlobalComponentRegistry(this.globalConfiguration, this, caches.keySet());
      this.cacheCreateLock = new ReentrantLock();
      if (start)
         start();
   }
   
   /**
    * Constructs a new instance of the CacheManager, using the global and default configurations passed in. If either of
    * these are null, system defaults are used.
    *
    * @param globalConfiguration  global configuration to use. If null, a default instance is created.
    * @param defaultConfiguration default configuration to use. If null, a default instance is created.
    * @param start                if true, the cache manager is started
    */
   public DefaultCacheManager(org.infinispan.configuration.global.GlobalConfiguration globalConfiguration, org.infinispan.configuration.cache.Configuration defaultConfiguration,
                              boolean start) {
      this(LegacyGlobalConfigurationAdaptor.adapt(globalConfiguration), LegacyConfigurationAdaptor.adapt(defaultConfiguration), start);
   }

   /**
    * Constructs and starts a new instance of the CacheManager, using the configuration file name passed in. This
    * constructor first searches for the named file on the classpath, and failing that, treats the file name as an
    * absolute path.
    *
    * @param configurationFile name of configuration file to use as a template for all caches created
    *
    * @throws java.io.IOException if there is a problem with the configuration file.
    */
   public DefaultCacheManager(String configurationFile) throws IOException {
      this(configurationFile, true);
   }

   /**
    * Constructs a new instance of the CacheManager, using the configuration file name passed in. This constructor first
    * searches for the named file on the classpath, and failing that, treats the file name as an absolute path.
    *
    * @param configurationFile name of configuration file to use as a template for all caches created
    * @param start             if true, the cache manager is started
    *
    * @throws java.io.IOException if there is a problem with the configuration file.
    */
   public DefaultCacheManager(String configurationFile, boolean start) throws IOException {
      this(FileLookupFactory.newInstance().lookupFile(configurationFile, Thread.currentThread().getContextClassLoader()), start);
   }

   /**
    * Constructs and starts a new instance of the CacheManager, using the input stream passed in to read configuration
    * file contents.
    *
    * @param configurationStream stream containing configuration file contents, to use as a template for all caches
    *                            created
    *
    * @throws java.io.IOException if there is a problem with the configuration stream.
    */
   public DefaultCacheManager(InputStream configurationStream) throws IOException {
      this(configurationStream, true);
   }

   /**
    * Constructs a new instance of the CacheManager, using the input stream passed in to read configuration file
    * contents.
    *
    * @param configurationStream stream containing configuration file contents, to use as a template for all caches
    *                            created
    * @param start               if true, the cache manager is started
    *
    * @throws java.io.IOException if there is a problem reading the configuration stream
    */
   public DefaultCacheManager(InputStream configurationStream, boolean start) throws IOException {
      InputStream schemaInputStream = InfinispanConfiguration.findSchemaInputStream();
      try {
         ConfigurationBuilderHolder holder = new Parser(Thread.currentThread().getContextClassLoader()).parse(configurationStream);
         
         globalConfiguration = LegacyGlobalConfigurationAdaptor.adapt(holder.getGlobalConfigurationBuilder().build());
         globalConfiguration.accept(configurationValidator);
         defaultConfiguration = LegacyConfigurationAdaptor.adapt(holder.getDefaultConfigurationBuilder().build());
         
         for (Entry<String, ConfigurationBuilder> entry : holder.getNamedConfigurationBuilders().entrySet()) {
            org.infinispan.configuration.cache.Configuration c = entry.getValue().build();
            Configuration legacy = LegacyConfigurationAdaptor.adapt(c);
            configurationOverrides.put(entry.getKey(), legacy);
         }
         
         globalComponentRegistry = new GlobalComponentRegistry(globalConfiguration, this, caches.keySet());
         cacheCreateLock = new ReentrantLock();
      } catch (ConfigurationException ce) {
         throw ce;
      } catch (RuntimeException re) {
         throw new ConfigurationException(re);
      } finally {
         Util.close(schemaInputStream);
      }
      if (start)
         start();
   }

   /**
    * Constructs a new instance of the CacheManager, using the two configuration file names passed in. The first file
    * contains the GlobalConfiguration configuration The second file contain the Default configuration. The third
    * filename contains the named cache configuration This constructor first searches for the named file on the
    * classpath, and failing that, treats the file name as an absolute path.
    *
    * @param start                    if true, the cache manager is started
    * @param globalConfigurationFile  name of file that contains the global configuration
    * @param defaultConfigurationFile name of file that contains the default configuration
    * @param namedCacheFile           name of file that contains the named cache configuration
    *
    * @throws java.io.IOException if there is a problem with the configuration file.
    */
   public DefaultCacheManager(String globalConfigurationFile, String defaultConfigurationFile, String namedCacheFile,
                              boolean start) throws IOException {
      Parser parser = new Parser(Thread.currentThread().getContextClassLoader());
      
      ConfigurationBuilderHolder globalConfigurationBuilderHolder = parser.parse(globalConfigurationFile);
      ConfigurationBuilderHolder defaultConfigurationBuilderHolder = parser.parse(defaultConfigurationFile);
      
      globalConfiguration = LegacyGlobalConfigurationAdaptor.adapt(globalConfigurationBuilderHolder.getGlobalConfigurationBuilder().build());
      defaultConfiguration = LegacyConfigurationAdaptor.adapt(defaultConfigurationBuilderHolder.getDefaultConfigurationBuilder().build());
      
      if (namedCacheFile != null) {
         ConfigurationBuilderHolder namedConfigurationBuilderHolder = parser.parse(namedCacheFile);
         Entry<String, ConfigurationBuilder> entry = namedConfigurationBuilderHolder.getNamedConfigurationBuilders().entrySet().iterator().next();
         defineConfiguration(entry.getKey(), LegacyConfigurationAdaptor.adapt(entry.getValue().build()));
      }

      globalComponentRegistry = new GlobalComponentRegistry(this.globalConfiguration, this, caches.keySet());
      cacheCreateLock = new ReentrantLock();

   if (start)
      start();
   }


   @Override
   public org.infinispan.configuration.cache.Configuration defineConfiguration(String cacheName,
         org.infinispan.configuration.cache.Configuration configuration) {
      defineConfiguration(cacheName, LegacyConfigurationAdaptor.adapt(configuration));
      return configuration;
   }
   
   /**
    * {@inheritDoc}
    */
   public Configuration defineConfiguration(String cacheName, Configuration configurationOverride) {
      return defineConfiguration(cacheName, configurationOverride, defaultConfiguration, true);
   }
   
   
   

   /**
    * {@inheritDoc}
    */
   public Configuration defineConfiguration(String cacheName, String templateName, Configuration configurationOverride) {
      if (templateName != null) {
         Configuration c = configurationOverrides.get(templateName);
         if (c != null)
            return defineConfiguration(cacheName, configurationOverride, c, false);
         return defineConfiguration(cacheName, configurationOverride);
      }
      return defineConfiguration(cacheName, configurationOverride);
   }

   private Configuration defineConfiguration(String cacheName, Configuration configOverride,
                                             Configuration defaultConfigIfNotPresent, boolean checkExisting) {
      assertIsNotTerminated();
      if (cacheName == null || configOverride == null)
         throw new NullPointerException("Null arguments not allowed");
      if (cacheName.equals(DEFAULT_CACHE_NAME))
         throw new IllegalArgumentException("Cache name cannot be used as it is a reserved, internal name");
      if (checkExisting) {
         Configuration existing = configurationOverrides.get(cacheName);
         if (existing != null) {
            existing.applyOverrides(configOverride);
            return existing.clone();
         }
      }
      Configuration configuration = defaultConfigIfNotPresent.clone();
      configuration.applyOverrides(configOverride.clone());
      configurationOverrides.put(cacheName, configuration);
      setConfigurationName(cacheName, configuration);
      return configuration;
   }

   /**
    * Retrieves the default cache associated with this cache manager. Note that the default cache does not need to be
    * explicitly created with {@link #createCache(String)} since it is automatically created lazily when first used.
    * <p/>
    * As such, this method is always guaranteed to return the default cache.
    *
    * @return the default cache.
    */
   public <K, V> Cache<K, V> getCache() {
      return getCache(DEFAULT_CACHE_NAME);
   }

   /**
    * Retrieves a named cache from the system. If the cache has been previously created with the same name, the running
    * cache instance is returned. Otherwise, this method attempts to create the cache first.
    * <p/>
    * When creating a new cache, this method will use the configuration passed in to the CacheManager on construction,
    * as a template, and then optionally apply any overrides previously defined for the named cache using the {@link
    * #defineConfiguration(String, Configuration)} or {@link #defineConfiguration(String, String, Configuration)}
    * methods, or declared in the configuration file.
    *
    * @param cacheName name of cache to retrieve
    *
    * @return a cache instance identified by cacheName
    */
   @SuppressWarnings("unchecked")
   public <K, V> Cache<K, V> getCache(String cacheName) {
      assertIsNotTerminated();
      if (cacheName == null)
         throw new NullPointerException("Null arguments not allowed");

      CacheWrapper cw = caches.get(cacheName);
      if (cw != null) {
         return cw.getCache();
      }

      return createCache(cacheName);
   }

   @Override
   public boolean cacheExists(String cacheName) {
      return caches.containsKey(cacheName);
   }

   @Override
   public <K, V> Cache<K, V> getCache(String cacheName, boolean createIfAbsent) {
      boolean cacheExists = cacheExists(cacheName);
      if (!cacheExists && !createIfAbsent)
         return null;
      else
         return getCache(cacheName);
   }

   @Override
   public EmbeddedCacheManager startCaches(final String... cacheNames) {
      List<Thread> threads = new ArrayList<Thread>(cacheNames.length);
      for (final String cacheName : cacheNames) {

         String threadName = "CacheStartThread," + globalConfiguration.getClusterName() + "," + cacheName;
         Thread thread = new Thread(threadName) {
            @Override
            public void run() {
               createCache(cacheName);
            }
         };
         thread.start();
         threads.add(thread);
      }
      try {
         for (Thread thread : threads) {
            thread.join(defaultConfiguration.getLockAcquisitionTimeout());
         }
      } catch (InterruptedException e) {
         throw new CacheException("Interrupted while waiting for the caches to start");
      }

      return this;
   }

   @Override
   public void removeCache(String cacheName) {
      RemoveCacheCommand cmd = new RemoveCacheCommand(cacheName, this, globalComponentRegistry);
      Transport transport = getTransport();
      try {
         if (transport != null) {
            Configuration c = getConfiguration(cacheName);
            // Use sync replication timeout
            transport.invokeRemotely(null, cmd, ResponseMode.SYNCHRONOUS, c.getSyncReplTimeout(), false, null, false);
         }
         // Once sent to the cluster, remove the local cache
         cmd.perform(null);
      } catch (Throwable t) {
         throw new CacheException("Error removing cache", t);
      }
   }

   /**
    * {@inheritDoc}
    */
   public String getClusterName() {
      return globalConfiguration.getClusterName();
   }

   /**
    * {@inheritDoc}
    */
   public List<Address> getMembers() {
      Transport t = getTransport();
      return t == null ? null : t.getMembers();
   }

   /**
    * {@inheritDoc}
    */
   public Address getAddress() {
      Transport t = getTransport();
      return t == null ? null : t.getAddress();
   }

   /**
    * {@inheritDoc}
    */
   public Address getCoordinator() {
      Transport t = getTransport();
      return t == null ? null : t.getCoordinator();
   }

   /**
    * {@inheritDoc}
    */
   public boolean isCoordinator() {
      Transport t = getTransport();
      return t != null && t.isCoordinator();
   }

   private Cache createCache(String cacheName) {
      final boolean trace = log.isTraceEnabled();
      LogFactory.pushNDC(cacheName, trace);
      try {
         Cache cache = wireCache(cacheName);
         // a null return value means the cache was created by someone else before we got the lock
         if (cache == null)
            return caches.get(cacheName).getCache();

         // start the cache-level components
         try {
            cache.start();
         } finally {
            // allow other threads to access the cache
            caches.get(cacheName).latch.countDown();
         }

         return cache;
      } finally {
         LogFactory.popNDC(trace);
      }
   }

   /**
    * @return a null return value means the cache was created by someone else before we got the lock
    */
   private Cache wireCache(String cacheName) {
      boolean acquired = false;
      try {
         if (!cacheCreateLock.tryLock(defaultConfiguration.getLockAcquisitionTimeout(), MILLISECONDS)) {
            throw new CacheException("Unable to acquire lock on cache with name " + cacheName);
         }
         acquired = true;
         CacheWrapper existingCache = caches.get(cacheName);
         if (existingCache != null)
>>>>>>> 4972cfb5
            return null;
        else
            return getCache(cacheName);
    }

    @Override
    public EmbeddedCacheManager startCaches(final String... cacheNames) {
        List<Thread> threads = new ArrayList<Thread>(cacheNames.length);
        for (final String cacheName : cacheNames) {

            String threadName = "CacheStartThread," + globalConfiguration.getClusterName() + "," + cacheName;
            Thread thread = new Thread(threadName) {
                @Override
                public void run() {
                    createCache(cacheName);
                }
            };
            thread.start();
            threads.add(thread);
        }
        try {
            for (Thread thread : threads) {
                thread.join(defaultConfiguration.getLockAcquisitionTimeout());
            }
        } catch (InterruptedException e) {
            throw new CacheException("Interrupted while waiting for the caches to start");
        }

        return this;
    }

    @Override
    public void removeCache(String cacheName) {
        RemoveCacheCommand cmd = new RemoveCacheCommand(cacheName, this, globalComponentRegistry);
        cmd.injectComponents(null, globalComponentRegistry.getNamedComponentRegistry(cacheName));
        Transport transport = getTransport();
        try {
            if (transport != null) {
                Configuration c = getConfiguration(cacheName);
                // Use sync replication timeout
                transport.invokeRemotely(null, cmd, ResponseMode.SYNCHRONOUS, c.getSyncReplTimeout(), false, null, false);
            }
            // Once sent to the cluster, remove the local cache
            cmd.perform(null);
        } catch (Throwable t) {
            throw new CacheException("Error removing cache", t);
        }
    }

    /**
     * {@inheritDoc}
     */
    public String getClusterName() {
        return globalConfiguration.getClusterName();
    }

    /**
     * {@inheritDoc}
     */
    public List<Address> getMembers() {
        Transport t = getTransport();
        return t == null ? null : t.getMembers();
    }

    /**
     * {@inheritDoc}
     */
    public Address getAddress() {
        Transport t = getTransport();
        return t == null ? null : t.getAddress();
    }

    /**
     * {@inheritDoc}
     */
    public Address getCoordinator() {
        Transport t = getTransport();
        return t == null ? null : t.getCoordinator();
    }

    /**
     * {@inheritDoc}
     */
    public boolean isCoordinator() {
        Transport t = getTransport();
        return t != null && t.isCoordinator();
    }

    private Cache createCache(String cacheName) {
        final boolean trace = log.isTraceEnabled();
        LogFactory.pushNDC(cacheName, trace);
        try {
            Cache cache = wireCache(cacheName);
            // a null return value means the cache was created by someone else before we got the lock
            if (cache == null)
                return caches.get(cacheName).getCache();

            // start the cache-level components
            try {
                cache.start();
            } finally {
                // allow other threads to access the cache
                caches.get(cacheName).latch.countDown();
            }

            return cache;
        } finally {
            LogFactory.popNDC(trace);
        }
    }

    /**
     * @return a null return value means the cache was created by someone else before we got the lock
     */
    private Cache wireCache(String cacheName) {
        boolean acquired = false;
        try {
            if (!cacheCreateLock.tryLock(defaultConfiguration.getLockAcquisitionTimeout(), MILLISECONDS)) {
                throw new CacheException("Unable to acquire lock on cache with name " + cacheName);
            }
<<<<<<< HEAD
            acquired = true;
            CacheWrapper existingCache = caches.get(cacheName);
            if (existingCache != null)
                return null;

            Configuration c = getConfiguration(cacheName);
            setConfigurationName(cacheName, c);

            c.setGlobalConfiguration(globalConfiguration);
            c.accept(configurationValidator);
            c.assertValid();
            Cache cache = new InternalCacheFactory().createCache(c, globalComponentRegistry, cacheName);
            CacheWrapper cw = new CacheWrapper(cache);
            existingCache = caches.put(cacheName, cw);
            if (existingCache != null) {
                throw new IllegalStateException("attempt to initialize the cache twice");
            }

            // start the global components here, while we have the global lock
            globalComponentRegistry.start();

            return cache;
        } catch (InterruptedException e) {
            Thread.currentThread().interrupt();
            throw new CacheException("Interrupted while trying to get lock on cache with cache name " + cacheName, e);
        } finally {
            if (acquired)
                cacheCreateLock.unlock();
        }
    }

    private Configuration getConfiguration(String cacheName) {
        Configuration c;
        if (cacheName.equals(DEFAULT_CACHE_NAME) || !configurationOverrides.containsKey(cacheName))
            c = defaultConfiguration.clone();
        else
            c = configurationOverrides.get(cacheName);
        return c;
    }

    public void start() {
        globalComponentRegistry.getComponent(CacheManagerJmxRegistration.class).start();
        log.debugf("Started cache manager %s on %s", globalConfiguration.getClusterName(), getAddress());
    }

    public void stop() {
        if (!stopping) {
            synchronized (this) {
                // DCL to make sure that only one thread calls stop at one time,
                // and any other calls by other threads are ignored.
                if (!stopping) {
                    log.debugf("Stopping cache manager %s on %s", globalConfiguration.getClusterName(), getAddress());
                    stopping = true;
                    // make sure we stop the default cache LAST!
                    Cache defaultCache = null;
                    for (Map.Entry<String, CacheWrapper> entry : caches.entrySet()) {
                        if (entry.getKey().equals(DEFAULT_CACHE_NAME)) {
                            defaultCache = entry.getValue().cache;
                        } else {
                            Cache c = entry.getValue().cache;
                            if (c != null) {
                                unregisterCacheMBean(c);
                                c.stop();
                            }
                        }
                    }

                    if (defaultCache != null) {
                        unregisterCacheMBean(defaultCache);
                        defaultCache.stop();
                    }
                    globalComponentRegistry.getComponent(CacheManagerJmxRegistration.class).stop();
                    globalComponentRegistry.stop();

                } else {
                    if (log.isTraceEnabled())
                        log.trace("Ignore call to stop as the cache manager is stopping");
                }
            }
        } else {
            if (log.isTraceEnabled())
                log.trace("Ignore call to stop as the cache manager is stopping");
        }
    }

    private void unregisterCacheMBean(Cache cache) {
        if (cache.getConfiguration().isExposeJmxStatistics()) {
            cache.getAdvancedCache().getComponentRegistry().getComponent(CacheJmxRegistration.class)
                    .unregisterCacheMBean();
        }
    }

    public void addListener(Object listener) {
        CacheManagerNotifier notifier = globalComponentRegistry.getComponent(CacheManagerNotifier.class);
        notifier.addListener(listener);
    }

    public void removeListener(Object listener) {
        CacheManagerNotifier notifier = globalComponentRegistry.getComponent(CacheManagerNotifier.class);
        notifier.removeListener(listener);
    }

    public Set<Object> getListeners() {
        CacheManagerNotifier notifier = globalComponentRegistry.getComponent(CacheManagerNotifier.class);
        return notifier.getListeners();
    }

    public ComponentStatus getStatus() {
        return globalComponentRegistry.getStatus();
    }

    public GlobalConfiguration getGlobalConfiguration() {
        return globalConfiguration;
    }

    public org.infinispan.configuration.global.GlobalConfiguration getCacheManagerConfiguration() {
        return new LegacyGlobalConfigurationAdaptor().adapt(globalConfiguration);
    }

    public Configuration getDefaultConfiguration() {
        return defaultConfiguration;
    }

    public org.infinispan.configuration.cache.Configuration getDefaultCacheConfiguration() {
        return new LegacyConfigurationAdaptor().adapt(defaultConfiguration);
    }

    @Override
    public org.infinispan.configuration.cache.Configuration getCacheConfiguration(String name) {
        Configuration c = configurationOverrides.get(name);
        if (c == null)
            return null;
        else
            return new LegacyConfigurationAdaptor().adapt(c);
    }

    public Set<String> getCacheNames() {
        // Get the XML/programmatically defined caches
        Set<String> names = new HashSet<String>(configurationOverrides.keySet());
        // Add the caches created dynamically without explicit config
        // Since caches could be modified dynamically, make a safe copy of keys
        names.addAll(Immutables.immutableSetConvert(caches.keySet()));
        names.remove(DEFAULT_CACHE_NAME);
        if (names.isEmpty())
            return Collections.emptySet();
        else
            return Immutables.immutableSetWrap(names);
    }

    public boolean isRunning(String cacheName) {
        CacheWrapper w = caches.get(cacheName);
        try {
            return w != null && w.latch.await(0, TimeUnit.MILLISECONDS);
        } catch (InterruptedException e) {
            return false;
        }
    }

    public boolean isDefaultRunning() {
        return isRunning(DEFAULT_CACHE_NAME);
    }

    @ManagedAttribute(description = "The status of the cache manager instance.")
    @Metric(displayName = "Cache manager status", dataType = DataType.TRAIT, displayType = DisplayType.SUMMARY)
    public String getCacheManagerStatus() {
        return getStatus().toString();
    }

    @ManagedAttribute(description = "The defined cache names and their statuses.  The default cache is not included in this representation.")
    @Metric(displayName = "List of defined caches", dataType = DataType.TRAIT, displayType = DisplayType.SUMMARY)
    public String getDefinedCacheNames() {
        StringBuilder result = new StringBuilder("[");
        for (String cacheName : getCacheNames()) {
            boolean started = caches.containsKey(cacheName);
            result.append(cacheName).append(started ? "(created)" : "(not created)");
        }
        result.append("]");
        return result.toString();
    }

    @ManagedAttribute(description = "The total number of defined caches, excluding the default cache.")
    @Metric(displayName = "Number of caches defined", displayType = DisplayType.SUMMARY)
    public String getDefinedCacheCount() {
        return String.valueOf(this.configurationOverrides.keySet().size());
    }

    @ManagedAttribute(description = "The total number of created caches, including the default cache.")
    @Metric(displayName = "Number of caches created", displayType = DisplayType.SUMMARY)
    public String getCreatedCacheCount() {
        return String.valueOf(this.caches.keySet().size());
    }

    @ManagedAttribute(description = "The total number of running caches, including the default cache.")
    @Metric(displayName = "Number of running caches", displayType = DisplayType.SUMMARY)
    public String getRunningCacheCount() {
        int running = 0;
        for (CacheWrapper cachew : caches.values()) {
            Cache cache = cachew.cache;
            if (cache != null && cache.getStatus() == ComponentStatus.RUNNING)
                running++;
        }
        return String.valueOf(running);
    }

    @ManagedAttribute(description = "Infinispan version.")
    @Metric(displayName = "Infinispan version", displayType = DisplayType.SUMMARY, dataType = DataType.TRAIT)
    public String getVersion() {
        return Version.printVersion();
    }

    @ManagedAttribute(description = "The name of this cache manager")
    @Metric(displayName = "Cache manager name", displayType = DisplayType.SUMMARY, dataType = DataType.TRAIT)
    public String getName() {
        return globalConfiguration.getCacheManagerName();
    }

    @ManagedOperation(description = "Starts the default cache associated with this cache manager")
    @Operation(displayName = "Starts the default cache")
    public void startCache() {
        getCache();
    }

    @ManagedOperation(description = "Starts a named cache from this cache manager")
    @Operation(name = "startCacheWithCacheName", displayName = "Starts a cache with the given name")
    public void startCache(@Parameter(name = "cacheName", description = "Name of cache to start") String cacheName) {
        getCache(cacheName);
    }

    @ManagedAttribute(description = "The network address associated with this instance")
    @Metric(displayName = "Network address", dataType = DataType.TRAIT, displayType = DisplayType.SUMMARY)
    public String getNodeAddress() {
        return getLogicalAddressString();
    }

    @ManagedAttribute(description = "The physical network addresses associated with this instance")
    @Metric(displayName = "Physical network addresses", dataType = DataType.TRAIT, displayType = DisplayType.SUMMARY)
    public String getPhysicalAddresses() {
        Transport t = getTransport();
        if (t == null) return "local";
        List<Address> address = t.getPhysicalAddresses();
        return address == null ? "local" : address.toString();
    }

    @ManagedAttribute(description = "List of members in the cluster")
    @Metric(displayName = "Cluster members", dataType = DataType.TRAIT, displayType = DisplayType.SUMMARY)
    public String getClusterMembers() {
        Transport t = getTransport();
        if (t == null) return "local";
        List<Address> addressList = t.getMembers();
        return addressList.toString();
    }

    @ManagedAttribute(description = "Size of the cluster in number of nodes")
    @Metric(displayName = "Cluster size", displayType = DisplayType.SUMMARY)
    public int getClusterSize() {
        Transport t = getTransport();
        if (t == null) return 1;
        return t.getMembers().size();
    }

    private String getLogicalAddressString() {
        return getAddress() == null ? "local" : getAddress().toString();
    }

    private void assertIsNotTerminated() {
        if (globalComponentRegistry.getStatus().isTerminated())
            throw new IllegalStateException("Cache container has been stopped and cannot be reused. Recreate the cache container.");
    }

    @Override
    public Transport getTransport() {
        if (globalComponentRegistry == null) return null;
        return globalComponentRegistry.getComponent(Transport.class);
    }


    @Override
    public String toString() {
        return super.toString() + "@Address:" + getAddress();
    }

    /**
     * Use reflection for this as we don't want to expose setName on Configuration.
     */
    private void setConfigurationName(String cacheName, Configuration configuration) {
        ReflectionUtil.setValue(configuration, "name", cacheName);
    }
=======
         }
      } else {
         if (log.isTraceEnabled())
            log.trace("Ignore call to stop as the cache manager is stopping");
      }
   }

   private void unregisterCacheMBean(Cache cache) {
      if (cache.getConfiguration().isExposeJmxStatistics()) {
         cache.getAdvancedCache().getComponentRegistry().getComponent(CacheJmxRegistration.class)
                 .unregisterCacheMBean();
      }
   }

   public void addListener(Object listener) {
      CacheManagerNotifier notifier = globalComponentRegistry.getComponent(CacheManagerNotifier.class);
      notifier.addListener(listener);
   }

   public void removeListener(Object listener) {
      CacheManagerNotifier notifier = globalComponentRegistry.getComponent(CacheManagerNotifier.class);
      notifier.removeListener(listener);
   }

   public Set<Object> getListeners() {
      CacheManagerNotifier notifier = globalComponentRegistry.getComponent(CacheManagerNotifier.class);
      return notifier.getListeners();
   }

   public ComponentStatus getStatus() {
      return globalComponentRegistry.getStatus();
   }

   public GlobalConfiguration getGlobalConfiguration() {
      return globalConfiguration;
   }
   
   public org.infinispan.configuration.global.GlobalConfiguration getCacheManagerConfiguration() {
      return LegacyGlobalConfigurationAdaptor.adapt(globalConfiguration);
   }

   public Configuration getDefaultConfiguration() {
      return defaultConfiguration;
   }
   
   public org.infinispan.configuration.cache.Configuration getDefaultCacheConfiguration() {
      return LegacyConfigurationAdaptor.adapt(defaultConfiguration);
   }
   
   @Override
   public org.infinispan.configuration.cache.Configuration getCacheConfiguration(String name) {
      Configuration c = configurationOverrides.get(name);
      if (c == null)
         return null;
      else
         return LegacyConfigurationAdaptor.adapt(c);
   }

   public Set<String> getCacheNames() {
      // Get the XML/programmatically defined caches
      Set<String> names = new HashSet<String>(configurationOverrides.keySet());
      // Add the caches created dynamically without explicit config
      // Since caches could be modified dynamically, make a safe copy of keys
      names.addAll(Immutables.immutableSetConvert(caches.keySet()));
      names.remove(DEFAULT_CACHE_NAME);
      if (names.isEmpty())
         return Collections.emptySet();
      else
         return Immutables.immutableSetWrap(names);
   }

   public boolean isRunning(String cacheName) {
      CacheWrapper w = caches.get(cacheName);
      try {
         return w != null && w.latch.await(0, TimeUnit.MILLISECONDS);
      } catch (InterruptedException e) {
         return false;
      }
   }

   public boolean isDefaultRunning() {
      return isRunning(DEFAULT_CACHE_NAME);
   }

   @ManagedAttribute(description = "The status of the cache manager instance.")
   @Metric(displayName = "Cache manager status", dataType = DataType.TRAIT, displayType = DisplayType.SUMMARY)
   public String getCacheManagerStatus() {
      return getStatus().toString();
   }

   @ManagedAttribute(description = "The defined cache names and their statuses.  The default cache is not included in this representation.")
   @Metric(displayName = "List of defined caches", dataType = DataType.TRAIT, displayType = DisplayType.SUMMARY)
   public String getDefinedCacheNames() {
      StringBuilder result = new StringBuilder("[");
      for (String cacheName : getCacheNames()) {
         boolean started = caches.containsKey(cacheName);
         result.append(cacheName).append(started ? "(created)" : "(not created)");
      }
      result.append("]");
      return result.toString();
   }

   @ManagedAttribute(description = "The total number of defined caches, excluding the default cache.")
   @Metric(displayName = "Number of caches defined", displayType = DisplayType.SUMMARY)
   public String getDefinedCacheCount() {
      return String.valueOf(this.configurationOverrides.keySet().size());
   }

   @ManagedAttribute(description = "The total number of created caches, including the default cache.")
   @Metric(displayName = "Number of caches created", displayType = DisplayType.SUMMARY)
   public String getCreatedCacheCount() {
      return String.valueOf(this.caches.keySet().size());
   }

   @ManagedAttribute(description = "The total number of running caches, including the default cache.")
   @Metric(displayName = "Number of running caches", displayType = DisplayType.SUMMARY)
   public String getRunningCacheCount() {
      int running = 0;
      for (CacheWrapper cachew : caches.values()) {
         Cache cache = cachew.cache;
         if (cache != null && cache.getStatus() == ComponentStatus.RUNNING)
            running++;
      }
      return String.valueOf(running);
   }

   @ManagedAttribute(description = "Infinispan version.")
   @Metric(displayName = "Infinispan version", displayType = DisplayType.SUMMARY, dataType = DataType.TRAIT)
   public String getVersion() {
      return Version.printVersion();
   }

   @ManagedAttribute(description = "The name of this cache manager")
   @Metric(displayName = "Cache manager name", displayType = DisplayType.SUMMARY, dataType = DataType.TRAIT)
   public String getName() {
      return globalConfiguration.getCacheManagerName();
   }

   @ManagedOperation(description = "Starts the default cache associated with this cache manager")
   @Operation(displayName = "Starts the default cache")
   public void startCache() {
      getCache();
   }

   @ManagedOperation(description = "Starts a named cache from this cache manager")
   @Operation(name = "startCacheWithCacheName", displayName = "Starts a cache with the given name")
   public void startCache(@Parameter(name = "cacheName", description = "Name of cache to start") String cacheName) {
      getCache(cacheName);
   }

   @ManagedAttribute(description = "The network address associated with this instance")
   @Metric(displayName = "Network address", dataType = DataType.TRAIT, displayType = DisplayType.SUMMARY)
   public String getNodeAddress() {
      return getLogicalAddressString();
   }

   @ManagedAttribute(description = "The physical network addresses associated with this instance")
   @Metric(displayName = "Physical network addresses", dataType = DataType.TRAIT, displayType = DisplayType.SUMMARY)
   public String getPhysicalAddresses() {
      Transport t = getTransport();
      if (t == null) return "local";
      List<Address> address = t.getPhysicalAddresses();
      return address == null ? "local" : address.toString();
   }

   @ManagedAttribute(description = "List of members in the cluster")
   @Metric(displayName = "Cluster members", dataType = DataType.TRAIT, displayType = DisplayType.SUMMARY)
   public String getClusterMembers() {
      Transport t = getTransport();
      if (t == null) return "local";
      List<Address> addressList = t.getMembers();
      return addressList.toString();
   }

   @ManagedAttribute(description = "Size of the cluster in number of nodes")
   @Metric(displayName = "Cluster size", displayType = DisplayType.SUMMARY)
   public int getClusterSize() {
      Transport t = getTransport();
      if (t == null) return 1;
      return t.getMembers().size();
   }

   private String getLogicalAddressString() {
      return getAddress() == null ? "local" : getAddress().toString();
   }

   private void assertIsNotTerminated() {
      if (globalComponentRegistry.getStatus().isTerminated())
         throw new IllegalStateException("Cache container has been stopped and cannot be reused. Recreate the cache container.");
   }

   @Override
   public Transport getTransport() {
      if (globalComponentRegistry == null) return null;
      return globalComponentRegistry.getComponent(Transport.class);
   }


   @Override
   public String toString() {
      return super.toString() + "@Address:" + getAddress();
   }

   /**
    * Use reflection for this as we don't want to expose setName on Configuration.
    */
   private void setConfigurationName(String cacheName, Configuration configuration) {
      ReflectionUtil.setValue(configuration, "name", cacheName);
   }
>>>>>>> 4972cfb5
}

class CacheWrapper {
    Cache cache;
    CountDownLatch latch = new CountDownLatch(1);

    CacheWrapper(Cache cache) {
        this.cache = cache;
    }

    Cache getCache() {
        try {
            latch.await();
        } catch (InterruptedException ie) {
            Thread.currentThread().interrupt();
        }
        return cache;
    }
}<|MERGE_RESOLUTION|>--- conflicted
+++ resolved
@@ -131,7 +131,6 @@
     private static final Log log = LogFactory.getLog(DefaultCacheManager.class);
     private final DelegatingConfigurationVisitor configurationValidator = new DelegatingConfigurationVisitor(new ConfigurationBeanVisitor[] {
             new ConfigurationValidatingVisitor(), new TimeoutConfigurationValidatingVisitor() });
-<<<<<<< HEAD
     protected final GlobalConfiguration globalConfiguration;
     protected final Configuration defaultConfiguration;
     private final ConcurrentMap<String, CacheWrapper> caches = new ConcurrentHashMap<String, CacheWrapper>();
@@ -225,7 +224,7 @@
      * @param globalConfiguration GlobalConfiguration to use for all caches created
      */
     public DefaultCacheManager(org.infinispan.configuration.global.GlobalConfiguration globalConfiguration) {
-        this(new LegacyGlobalConfigurationAdaptor().adapt(globalConfiguration), null, true);
+        this(LegacyGlobalConfigurationAdaptor.adapt(globalConfiguration), null, true);
     }
 
     /**
@@ -249,7 +248,7 @@
      * @param start               if true, the cache manager is started.
      */
     public DefaultCacheManager(org.infinispan.configuration.global.GlobalConfiguration globalConfiguration, boolean start) {
-        this(new LegacyGlobalConfigurationAdaptor().adapt(globalConfiguration), null, start);
+        this(LegacyGlobalConfigurationAdaptor.adapt(globalConfiguration), null, start);
     }
 
     /**
@@ -273,7 +272,7 @@
      * @param defaultConfiguration default configuration to use. If null, a default instance is created.
      */
     public DefaultCacheManager(org.infinispan.configuration.global.GlobalConfiguration globalConfiguration, org.infinispan.configuration.cache.Configuration defaultConfiguration) {
-        this(new LegacyGlobalConfigurationAdaptor().adapt(globalConfiguration), new LegacyConfigurationAdaptor().adapt(defaultConfiguration), true);
+        this(LegacyGlobalConfigurationAdaptor.adapt(globalConfiguration), LegacyConfigurationAdaptor.adapt(defaultConfiguration), true);
     }
 
     /**
@@ -313,7 +312,7 @@
      */
     public DefaultCacheManager(org.infinispan.configuration.global.GlobalConfiguration globalConfiguration, org.infinispan.configuration.cache.Configuration defaultConfiguration,
                                boolean start) {
-        this(new LegacyGlobalConfigurationAdaptor().adapt(globalConfiguration), new LegacyConfigurationAdaptor().adapt(defaultConfiguration), start);
+        this(LegacyGlobalConfigurationAdaptor.adapt(globalConfiguration), LegacyConfigurationAdaptor.adapt(defaultConfiguration), start);
     }
 
     /**
@@ -339,7 +338,7 @@
      * @throws java.io.IOException if there is a problem with the configuration file.
      */
     public DefaultCacheManager(String configurationFile, boolean start) throws IOException {
-        this(FileLookupFactory.newInstance().lookupFile(configurationFile, Thread.currentThread().getContextClassLoader()));
+        this(FileLookupFactory.newInstance().lookupFile(configurationFile, Thread.currentThread().getContextClassLoader()), start);
     }
 
     /**
@@ -370,18 +369,18 @@
         try {
             ConfigurationBuilderHolder holder = new Parser(Thread.currentThread().getContextClassLoader()).parse(configurationStream);
 
-            globalConfiguration = new LegacyGlobalConfigurationAdaptor().adapt(holder.getGlobalConfigurationBuilder().build());
+            globalConfiguration = LegacyGlobalConfigurationAdaptor.adapt(holder.getGlobalConfigurationBuilder().build());
             globalConfiguration.accept(configurationValidator);
-            defaultConfiguration = new LegacyConfigurationAdaptor().adapt(holder.getDefaultConfigurationBuilder().build());
+            defaultConfiguration = LegacyConfigurationAdaptor.adapt(holder.getDefaultConfigurationBuilder().build());
 
             //Pedro -- set total order protocol in global configuration. The transport only has access to the global
             //configuration, so we need to pass it. This way, it can check if the sequencer is in JGroups protocol stack
             this.globalConfiguration.checkIfTotalOrderProtocolIsNeeded(this.defaultConfiguration.isTotalOrder());
 
-            for (ConfigurationBuilder b : holder.getConfigurationBuilders()) {
-                org.infinispan.configuration.cache.Configuration c = b.build();
-                Configuration legacy = new LegacyConfigurationAdaptor().adapt(c);
-                configurationOverrides.put(c.name(), legacy);
+            for (Entry<String, ConfigurationBuilder> entry : holder.getNamedConfigurationBuilders().entrySet()) {
+                org.infinispan.configuration.cache.Configuration c = entry.getValue().build();
+                Configuration legacy = LegacyConfigurationAdaptor.adapt(c);
+                configurationOverrides.put(entry.getKey(), legacy);
                 //Pedro -- same as above
                 this.globalConfiguration.checkIfTotalOrderProtocolIsNeeded(legacy.isTotalOrder());
             }
@@ -419,8 +418,8 @@
         ConfigurationBuilderHolder globalConfigurationBuilderHolder = parser.parse(globalConfigurationFile);
         ConfigurationBuilderHolder defaultConfigurationBuilderHolder = parser.parse(defaultConfigurationFile);
 
-        globalConfiguration = new LegacyGlobalConfigurationAdaptor().adapt(globalConfigurationBuilderHolder.getGlobalConfigurationBuilder().build());
-        defaultConfiguration = new LegacyConfigurationAdaptor().adapt(defaultConfigurationBuilderHolder.getDefaultConfigurationBuilder().build());
+        globalConfiguration = LegacyGlobalConfigurationAdaptor.adapt(globalConfigurationBuilderHolder.getGlobalConfigurationBuilder().build());
+        defaultConfiguration = LegacyConfigurationAdaptor.adapt(defaultConfigurationBuilderHolder.getDefaultConfigurationBuilder().build());
 
         //Pedro -- set total order protocol in global configuration. The transport only has access to the global
         //configuration, so we need to pass it. This way, it can check if the sequencer is in JGroups protocol stack
@@ -428,10 +427,10 @@
 
         if (namedCacheFile != null) {
             ConfigurationBuilderHolder namedConfigurationBuilderHolder = parser.parse(namedCacheFile);
-            org.infinispan.configuration.cache.Configuration c = namedConfigurationBuilderHolder.getConfigurationBuilders().iterator().next().build();
+            Entry<String, ConfigurationBuilder> entry = namedConfigurationBuilderHolder.getNamedConfigurationBuilders().entrySet().iterator().next();
 
             //Pedro -- set total order protocol (same as above)
-            boolean totalOrder = defineConfiguration(c.name(), new LegacyConfigurationAdaptor().adapt(c)).isTotalOrder();
+            boolean totalOrder = defineConfiguration(entry.getKey(), LegacyConfigurationAdaptor.adapt(entry.getValue().build())).isTotalOrder();
             this.globalConfiguration.checkIfTotalOrderProtocolIsNeeded(totalOrder);
         }
 
@@ -446,7 +445,7 @@
     @Override
     public org.infinispan.configuration.cache.Configuration defineConfiguration(String cacheName,
                                                                                 org.infinispan.configuration.cache.Configuration configuration) {
-        defineConfiguration(cacheName, new LegacyConfigurationAdaptor().adapt(configuration));
+        defineConfiguration(cacheName, LegacyConfigurationAdaptor.adapt(configuration));
         return configuration;
     }
 
@@ -542,522 +541,6 @@
     public <K, V> Cache<K, V> getCache(String cacheName, boolean createIfAbsent) {
         boolean cacheExists = cacheExists(cacheName);
         if (!cacheExists && !createIfAbsent)
-=======
-   protected final GlobalConfiguration globalConfiguration;
-   protected final Configuration defaultConfiguration;
-   private final ConcurrentMap<String, CacheWrapper> caches = new ConcurrentHashMap<String, CacheWrapper>();
-   private final ConcurrentMap<String, Configuration> configurationOverrides = new ConcurrentHashMap<String, Configuration>();
-   private final GlobalComponentRegistry globalComponentRegistry;
-   private final ReentrantLock cacheCreateLock;
-   private volatile boolean stopping;
-
-   /**
-    * Constructs and starts a default instance of the CacheManager, using configuration defaults.  See {@link
-    * Configuration} and {@link GlobalConfiguration} for details of these defaults.
-    */
-   public DefaultCacheManager() {
-      this((GlobalConfiguration) null, null, true);
-   }
-
-   /**
-    * Constructs a default instance of the CacheManager, using configuration defaults.  See {@link Configuration} and
-    * {@link GlobalConfiguration} for details of these defaults.
-    *
-    * @param start if true, the cache manager is started
-    */
-   public DefaultCacheManager(boolean start) {
-      this((GlobalConfiguration) null, null, start);
-   }
-
-   /**
-    * Constructs and starts a new instance of the CacheManager, using the default configuration passed in. Uses defaults
-    * for a {@link GlobalConfiguration}.  See {@link GlobalConfiguration} for details of these defaults.
-    *
-    * @param defaultConfiguration configuration to use as a template for all caches created
-    * @deprecated Use {@link #DefaultCacheManager(org.infinispan.configuration.cache.Configuration)} instead
-    */
-   @Deprecated
-   public DefaultCacheManager(Configuration defaultConfiguration) {
-      this(null, defaultConfiguration, true);
-   }
-   
-   /**
-    * Constructs and starts a new instance of the CacheManager, using the default configuration passed in. Uses defaults
-    * for a {@link GlobalConfiguration}.  See {@link GlobalConfiguration} for details of these defaults.
-    *
-    * @param defaultConfiguration configuration to use as a template for all caches created
-    */
-   public DefaultCacheManager(org.infinispan.configuration.cache.Configuration defaultConfiguration) {
-      this(null, defaultConfiguration, true);
-   }
-
-   /**
-    * Constructs a new instance of the CacheManager, using the default configuration passed in. Uses defaults for a
-    * {@link org.infinispan.config.GlobalConfiguration}.  See {@link GlobalConfiguration} for details of these
-    * defaults.
-    *
-    * @param defaultConfiguration configuration file to use as a template for all caches created
-    * @param start                if true, the cache manager is started
-    * @deprecated Use {@link #DefaultCacheManager(org.infinispan.configuration.cache.Configuration, boolean)} instead
-    */
-   @Deprecated
-   public DefaultCacheManager(Configuration defaultConfiguration, boolean start) {
-      this(null, defaultConfiguration, start);
-   }
-   
-   /**
-    * Constructs a new instance of the CacheManager, using the default configuration passed in. Uses defaults for a
-    * {@link org.infinispan.config.GlobalConfiguration}.  See {@link GlobalConfiguration} for details of these
-    * defaults.
-    *
-    * @param defaultConfiguration configuration file to use as a template for all caches created
-    * @param start                if true, the cache manager is started
-    */
-   public DefaultCacheManager(org.infinispan.configuration.cache.Configuration defaultConfiguration, boolean start) {
-      this(null, defaultConfiguration, start);
-   }
-
-   /**
-    * Constructs and starts a new instance of the CacheManager, using the global configuration passed in, and system
-    * defaults for the default named cache configuration.  See {@link Configuration} for details of these defaults.
-    *
-    * @param globalConfiguration GlobalConfiguration to use for all caches created
-    * @deprecated Use {@link #DefaultCacheManager(org.infinispan.configuration.global.GlobalConfiguration)} instead
-    */
-   @Deprecated
-   public DefaultCacheManager(GlobalConfiguration globalConfiguration) {
-      this(globalConfiguration, null, true);
-   }
-   
-   /**
-    * Constructs and starts a new instance of the CacheManager, using the global configuration passed in, and system
-    * defaults for the default named cache configuration.  See {@link Configuration} for details of these defaults.
-    *
-    * @param globalConfiguration GlobalConfiguration to use for all caches created
-    */
-   public DefaultCacheManager(org.infinispan.configuration.global.GlobalConfiguration globalConfiguration) {
-      this(LegacyGlobalConfigurationAdaptor.adapt(globalConfiguration), null, true);
-   }
-
-   /**
-    * Constructs a new instance of the CacheManager, using the global configuration passed in, and system defaults for
-    * the default named cache configuration.  See {@link Configuration} for details of these defaults.
-    *
-    * @param globalConfiguration GlobalConfiguration to use for all caches created
-    * @param start               if true, the cache manager is started.
-    * @deprecated Use {@link #DefaultCacheManager(org.infinispan.configuration.global.GlobalConfiguration, boolean)} instead
-    */
-   @Deprecated
-   public DefaultCacheManager(GlobalConfiguration globalConfiguration, boolean start) {
-      this(globalConfiguration, null, start);
-   }
-   
-   /**
-    * Constructs a new instance of the CacheManager, using the global configuration passed in, and system defaults for
-    * the default named cache configuration.  See {@link Configuration} for details of these defaults.
-    *
-    * @param globalConfiguration GlobalConfiguration to use for all caches created
-    * @param start               if true, the cache manager is started.
-    */
-   public DefaultCacheManager(org.infinispan.configuration.global.GlobalConfiguration globalConfiguration, boolean start) {
-      this(LegacyGlobalConfigurationAdaptor.adapt(globalConfiguration), null, start);
-   }
-
-   /**
-    * Constructs and starts a new instance of the CacheManager, using the global and default configurations passed in.
-    * If either of these are null, system defaults are used.
-    *
-    * @param globalConfiguration  global configuration to use. If null, a default instance is created.
-    * @param defaultConfiguration default configuration to use. If null, a default instance is created.
-    * Use {@link #DefaultCacheManager(org.infinispan.configuration.global.GlobalConfiguration, org.infinispan.configuration.cache.Configuration)} instead
-    */
-   @Deprecated
-   public DefaultCacheManager(GlobalConfiguration globalConfiguration, Configuration defaultConfiguration) {
-      this(globalConfiguration, defaultConfiguration, true);
-   }
-   
-   /**
-    * Constructs and starts a new instance of the CacheManager, using the global and default configurations passed in.
-    * If either of these are null, system defaults are used.
-    *
-    * @param globalConfiguration  global configuration to use. If null, a default instance is created.
-    * @param defaultConfiguration default configuration to use. If null, a default instance is created.
-    */
-   public DefaultCacheManager(org.infinispan.configuration.global.GlobalConfiguration globalConfiguration, org.infinispan.configuration.cache.Configuration defaultConfiguration) {
-      this(LegacyGlobalConfigurationAdaptor.adapt(globalConfiguration), LegacyConfigurationAdaptor.adapt(defaultConfiguration), true);
-   }
-
-   /**
-    * Constructs a new instance of the CacheManager, using the global and default configurations passed in. If either of
-    * these are null, system defaults are used.
-    *
-    * @param globalConfiguration  global configuration to use. If null, a default instance is created.
-    * @param defaultConfiguration default configuration to use. If null, a default instance is created.
-    * @param start                if true, the cache manager is started
-    * @deprecated Use {@link #DefaultCacheManager(org.infinispan.configuration.global.GlobalConfiguration, org.infinispan.configuration.cache.Configuration, boolean)} instead
-    */
-   @Deprecated
-   public DefaultCacheManager(GlobalConfiguration globalConfiguration, Configuration defaultConfiguration,
-                              boolean start) {
-      this.globalConfiguration = globalConfiguration == null ? new GlobalConfiguration() : globalConfiguration
-              .clone();
-      this.globalConfiguration.accept(configurationValidator);
-      this.defaultConfiguration = defaultConfiguration == null ? new Configuration() : defaultConfiguration.clone();
-      this.globalComponentRegistry = new GlobalComponentRegistry(this.globalConfiguration, this, caches.keySet());
-      this.cacheCreateLock = new ReentrantLock();
-      if (start)
-         start();
-   }
-   
-   /**
-    * Constructs a new instance of the CacheManager, using the global and default configurations passed in. If either of
-    * these are null, system defaults are used.
-    *
-    * @param globalConfiguration  global configuration to use. If null, a default instance is created.
-    * @param defaultConfiguration default configuration to use. If null, a default instance is created.
-    * @param start                if true, the cache manager is started
-    */
-   public DefaultCacheManager(org.infinispan.configuration.global.GlobalConfiguration globalConfiguration, org.infinispan.configuration.cache.Configuration defaultConfiguration,
-                              boolean start) {
-      this(LegacyGlobalConfigurationAdaptor.adapt(globalConfiguration), LegacyConfigurationAdaptor.adapt(defaultConfiguration), start);
-   }
-
-   /**
-    * Constructs and starts a new instance of the CacheManager, using the configuration file name passed in. This
-    * constructor first searches for the named file on the classpath, and failing that, treats the file name as an
-    * absolute path.
-    *
-    * @param configurationFile name of configuration file to use as a template for all caches created
-    *
-    * @throws java.io.IOException if there is a problem with the configuration file.
-    */
-   public DefaultCacheManager(String configurationFile) throws IOException {
-      this(configurationFile, true);
-   }
-
-   /**
-    * Constructs a new instance of the CacheManager, using the configuration file name passed in. This constructor first
-    * searches for the named file on the classpath, and failing that, treats the file name as an absolute path.
-    *
-    * @param configurationFile name of configuration file to use as a template for all caches created
-    * @param start             if true, the cache manager is started
-    *
-    * @throws java.io.IOException if there is a problem with the configuration file.
-    */
-   public DefaultCacheManager(String configurationFile, boolean start) throws IOException {
-      this(FileLookupFactory.newInstance().lookupFile(configurationFile, Thread.currentThread().getContextClassLoader()), start);
-   }
-
-   /**
-    * Constructs and starts a new instance of the CacheManager, using the input stream passed in to read configuration
-    * file contents.
-    *
-    * @param configurationStream stream containing configuration file contents, to use as a template for all caches
-    *                            created
-    *
-    * @throws java.io.IOException if there is a problem with the configuration stream.
-    */
-   public DefaultCacheManager(InputStream configurationStream) throws IOException {
-      this(configurationStream, true);
-   }
-
-   /**
-    * Constructs a new instance of the CacheManager, using the input stream passed in to read configuration file
-    * contents.
-    *
-    * @param configurationStream stream containing configuration file contents, to use as a template for all caches
-    *                            created
-    * @param start               if true, the cache manager is started
-    *
-    * @throws java.io.IOException if there is a problem reading the configuration stream
-    */
-   public DefaultCacheManager(InputStream configurationStream, boolean start) throws IOException {
-      InputStream schemaInputStream = InfinispanConfiguration.findSchemaInputStream();
-      try {
-         ConfigurationBuilderHolder holder = new Parser(Thread.currentThread().getContextClassLoader()).parse(configurationStream);
-         
-         globalConfiguration = LegacyGlobalConfigurationAdaptor.adapt(holder.getGlobalConfigurationBuilder().build());
-         globalConfiguration.accept(configurationValidator);
-         defaultConfiguration = LegacyConfigurationAdaptor.adapt(holder.getDefaultConfigurationBuilder().build());
-         
-         for (Entry<String, ConfigurationBuilder> entry : holder.getNamedConfigurationBuilders().entrySet()) {
-            org.infinispan.configuration.cache.Configuration c = entry.getValue().build();
-            Configuration legacy = LegacyConfigurationAdaptor.adapt(c);
-            configurationOverrides.put(entry.getKey(), legacy);
-         }
-         
-         globalComponentRegistry = new GlobalComponentRegistry(globalConfiguration, this, caches.keySet());
-         cacheCreateLock = new ReentrantLock();
-      } catch (ConfigurationException ce) {
-         throw ce;
-      } catch (RuntimeException re) {
-         throw new ConfigurationException(re);
-      } finally {
-         Util.close(schemaInputStream);
-      }
-      if (start)
-         start();
-   }
-
-   /**
-    * Constructs a new instance of the CacheManager, using the two configuration file names passed in. The first file
-    * contains the GlobalConfiguration configuration The second file contain the Default configuration. The third
-    * filename contains the named cache configuration This constructor first searches for the named file on the
-    * classpath, and failing that, treats the file name as an absolute path.
-    *
-    * @param start                    if true, the cache manager is started
-    * @param globalConfigurationFile  name of file that contains the global configuration
-    * @param defaultConfigurationFile name of file that contains the default configuration
-    * @param namedCacheFile           name of file that contains the named cache configuration
-    *
-    * @throws java.io.IOException if there is a problem with the configuration file.
-    */
-   public DefaultCacheManager(String globalConfigurationFile, String defaultConfigurationFile, String namedCacheFile,
-                              boolean start) throws IOException {
-      Parser parser = new Parser(Thread.currentThread().getContextClassLoader());
-      
-      ConfigurationBuilderHolder globalConfigurationBuilderHolder = parser.parse(globalConfigurationFile);
-      ConfigurationBuilderHolder defaultConfigurationBuilderHolder = parser.parse(defaultConfigurationFile);
-      
-      globalConfiguration = LegacyGlobalConfigurationAdaptor.adapt(globalConfigurationBuilderHolder.getGlobalConfigurationBuilder().build());
-      defaultConfiguration = LegacyConfigurationAdaptor.adapt(defaultConfigurationBuilderHolder.getDefaultConfigurationBuilder().build());
-      
-      if (namedCacheFile != null) {
-         ConfigurationBuilderHolder namedConfigurationBuilderHolder = parser.parse(namedCacheFile);
-         Entry<String, ConfigurationBuilder> entry = namedConfigurationBuilderHolder.getNamedConfigurationBuilders().entrySet().iterator().next();
-         defineConfiguration(entry.getKey(), LegacyConfigurationAdaptor.adapt(entry.getValue().build()));
-      }
-
-      globalComponentRegistry = new GlobalComponentRegistry(this.globalConfiguration, this, caches.keySet());
-      cacheCreateLock = new ReentrantLock();
-
-   if (start)
-      start();
-   }
-
-
-   @Override
-   public org.infinispan.configuration.cache.Configuration defineConfiguration(String cacheName,
-         org.infinispan.configuration.cache.Configuration configuration) {
-      defineConfiguration(cacheName, LegacyConfigurationAdaptor.adapt(configuration));
-      return configuration;
-   }
-   
-   /**
-    * {@inheritDoc}
-    */
-   public Configuration defineConfiguration(String cacheName, Configuration configurationOverride) {
-      return defineConfiguration(cacheName, configurationOverride, defaultConfiguration, true);
-   }
-   
-   
-   
-
-   /**
-    * {@inheritDoc}
-    */
-   public Configuration defineConfiguration(String cacheName, String templateName, Configuration configurationOverride) {
-      if (templateName != null) {
-         Configuration c = configurationOverrides.get(templateName);
-         if (c != null)
-            return defineConfiguration(cacheName, configurationOverride, c, false);
-         return defineConfiguration(cacheName, configurationOverride);
-      }
-      return defineConfiguration(cacheName, configurationOverride);
-   }
-
-   private Configuration defineConfiguration(String cacheName, Configuration configOverride,
-                                             Configuration defaultConfigIfNotPresent, boolean checkExisting) {
-      assertIsNotTerminated();
-      if (cacheName == null || configOverride == null)
-         throw new NullPointerException("Null arguments not allowed");
-      if (cacheName.equals(DEFAULT_CACHE_NAME))
-         throw new IllegalArgumentException("Cache name cannot be used as it is a reserved, internal name");
-      if (checkExisting) {
-         Configuration existing = configurationOverrides.get(cacheName);
-         if (existing != null) {
-            existing.applyOverrides(configOverride);
-            return existing.clone();
-         }
-      }
-      Configuration configuration = defaultConfigIfNotPresent.clone();
-      configuration.applyOverrides(configOverride.clone());
-      configurationOverrides.put(cacheName, configuration);
-      setConfigurationName(cacheName, configuration);
-      return configuration;
-   }
-
-   /**
-    * Retrieves the default cache associated with this cache manager. Note that the default cache does not need to be
-    * explicitly created with {@link #createCache(String)} since it is automatically created lazily when first used.
-    * <p/>
-    * As such, this method is always guaranteed to return the default cache.
-    *
-    * @return the default cache.
-    */
-   public <K, V> Cache<K, V> getCache() {
-      return getCache(DEFAULT_CACHE_NAME);
-   }
-
-   /**
-    * Retrieves a named cache from the system. If the cache has been previously created with the same name, the running
-    * cache instance is returned. Otherwise, this method attempts to create the cache first.
-    * <p/>
-    * When creating a new cache, this method will use the configuration passed in to the CacheManager on construction,
-    * as a template, and then optionally apply any overrides previously defined for the named cache using the {@link
-    * #defineConfiguration(String, Configuration)} or {@link #defineConfiguration(String, String, Configuration)}
-    * methods, or declared in the configuration file.
-    *
-    * @param cacheName name of cache to retrieve
-    *
-    * @return a cache instance identified by cacheName
-    */
-   @SuppressWarnings("unchecked")
-   public <K, V> Cache<K, V> getCache(String cacheName) {
-      assertIsNotTerminated();
-      if (cacheName == null)
-         throw new NullPointerException("Null arguments not allowed");
-
-      CacheWrapper cw = caches.get(cacheName);
-      if (cw != null) {
-         return cw.getCache();
-      }
-
-      return createCache(cacheName);
-   }
-
-   @Override
-   public boolean cacheExists(String cacheName) {
-      return caches.containsKey(cacheName);
-   }
-
-   @Override
-   public <K, V> Cache<K, V> getCache(String cacheName, boolean createIfAbsent) {
-      boolean cacheExists = cacheExists(cacheName);
-      if (!cacheExists && !createIfAbsent)
-         return null;
-      else
-         return getCache(cacheName);
-   }
-
-   @Override
-   public EmbeddedCacheManager startCaches(final String... cacheNames) {
-      List<Thread> threads = new ArrayList<Thread>(cacheNames.length);
-      for (final String cacheName : cacheNames) {
-
-         String threadName = "CacheStartThread," + globalConfiguration.getClusterName() + "," + cacheName;
-         Thread thread = new Thread(threadName) {
-            @Override
-            public void run() {
-               createCache(cacheName);
-            }
-         };
-         thread.start();
-         threads.add(thread);
-      }
-      try {
-         for (Thread thread : threads) {
-            thread.join(defaultConfiguration.getLockAcquisitionTimeout());
-         }
-      } catch (InterruptedException e) {
-         throw new CacheException("Interrupted while waiting for the caches to start");
-      }
-
-      return this;
-   }
-
-   @Override
-   public void removeCache(String cacheName) {
-      RemoveCacheCommand cmd = new RemoveCacheCommand(cacheName, this, globalComponentRegistry);
-      Transport transport = getTransport();
-      try {
-         if (transport != null) {
-            Configuration c = getConfiguration(cacheName);
-            // Use sync replication timeout
-            transport.invokeRemotely(null, cmd, ResponseMode.SYNCHRONOUS, c.getSyncReplTimeout(), false, null, false);
-         }
-         // Once sent to the cluster, remove the local cache
-         cmd.perform(null);
-      } catch (Throwable t) {
-         throw new CacheException("Error removing cache", t);
-      }
-   }
-
-   /**
-    * {@inheritDoc}
-    */
-   public String getClusterName() {
-      return globalConfiguration.getClusterName();
-   }
-
-   /**
-    * {@inheritDoc}
-    */
-   public List<Address> getMembers() {
-      Transport t = getTransport();
-      return t == null ? null : t.getMembers();
-   }
-
-   /**
-    * {@inheritDoc}
-    */
-   public Address getAddress() {
-      Transport t = getTransport();
-      return t == null ? null : t.getAddress();
-   }
-
-   /**
-    * {@inheritDoc}
-    */
-   public Address getCoordinator() {
-      Transport t = getTransport();
-      return t == null ? null : t.getCoordinator();
-   }
-
-   /**
-    * {@inheritDoc}
-    */
-   public boolean isCoordinator() {
-      Transport t = getTransport();
-      return t != null && t.isCoordinator();
-   }
-
-   private Cache createCache(String cacheName) {
-      final boolean trace = log.isTraceEnabled();
-      LogFactory.pushNDC(cacheName, trace);
-      try {
-         Cache cache = wireCache(cacheName);
-         // a null return value means the cache was created by someone else before we got the lock
-         if (cache == null)
-            return caches.get(cacheName).getCache();
-
-         // start the cache-level components
-         try {
-            cache.start();
-         } finally {
-            // allow other threads to access the cache
-            caches.get(cacheName).latch.countDown();
-         }
-
-         return cache;
-      } finally {
-         LogFactory.popNDC(trace);
-      }
-   }
-
-   /**
-    * @return a null return value means the cache was created by someone else before we got the lock
-    */
-   private Cache wireCache(String cacheName) {
-      boolean acquired = false;
-      try {
-         if (!cacheCreateLock.tryLock(defaultConfiguration.getLockAcquisitionTimeout(), MILLISECONDS)) {
-            throw new CacheException("Unable to acquire lock on cache with name " + cacheName);
-         }
-         acquired = true;
-         CacheWrapper existingCache = caches.get(cacheName);
-         if (existingCache != null)
->>>>>>> 4972cfb5
             return null;
         else
             return getCache(cacheName);
@@ -1092,7 +575,6 @@
     @Override
     public void removeCache(String cacheName) {
         RemoveCacheCommand cmd = new RemoveCacheCommand(cacheName, this, globalComponentRegistry);
-        cmd.injectComponents(null, globalComponentRegistry.getNamedComponentRegistry(cacheName));
         Transport transport = getTransport();
         try {
             if (transport != null) {
@@ -1178,7 +660,6 @@
             if (!cacheCreateLock.tryLock(defaultConfiguration.getLockAcquisitionTimeout(), MILLISECONDS)) {
                 throw new CacheException("Unable to acquire lock on cache with name " + cacheName);
             }
-<<<<<<< HEAD
             acquired = true;
             CacheWrapper existingCache = caches.get(cacheName);
             if (existingCache != null)
@@ -1295,7 +776,7 @@
     }
 
     public org.infinispan.configuration.global.GlobalConfiguration getCacheManagerConfiguration() {
-        return new LegacyGlobalConfigurationAdaptor().adapt(globalConfiguration);
+        return LegacyGlobalConfigurationAdaptor.adapt(globalConfiguration);
     }
 
     public Configuration getDefaultConfiguration() {
@@ -1303,7 +784,7 @@
     }
 
     public org.infinispan.configuration.cache.Configuration getDefaultCacheConfiguration() {
-        return new LegacyConfigurationAdaptor().adapt(defaultConfiguration);
+        return LegacyConfigurationAdaptor.adapt(defaultConfiguration);
     }
 
     @Override
@@ -1312,7 +793,7 @@
         if (c == null)
             return null;
         else
-            return new LegacyConfigurationAdaptor().adapt(c);
+            return LegacyConfigurationAdaptor.adapt(c);
     }
 
     public Set<String> getCacheNames() {
@@ -1466,217 +947,6 @@
     private void setConfigurationName(String cacheName, Configuration configuration) {
         ReflectionUtil.setValue(configuration, "name", cacheName);
     }
-=======
-         }
-      } else {
-         if (log.isTraceEnabled())
-            log.trace("Ignore call to stop as the cache manager is stopping");
-      }
-   }
-
-   private void unregisterCacheMBean(Cache cache) {
-      if (cache.getConfiguration().isExposeJmxStatistics()) {
-         cache.getAdvancedCache().getComponentRegistry().getComponent(CacheJmxRegistration.class)
-                 .unregisterCacheMBean();
-      }
-   }
-
-   public void addListener(Object listener) {
-      CacheManagerNotifier notifier = globalComponentRegistry.getComponent(CacheManagerNotifier.class);
-      notifier.addListener(listener);
-   }
-
-   public void removeListener(Object listener) {
-      CacheManagerNotifier notifier = globalComponentRegistry.getComponent(CacheManagerNotifier.class);
-      notifier.removeListener(listener);
-   }
-
-   public Set<Object> getListeners() {
-      CacheManagerNotifier notifier = globalComponentRegistry.getComponent(CacheManagerNotifier.class);
-      return notifier.getListeners();
-   }
-
-   public ComponentStatus getStatus() {
-      return globalComponentRegistry.getStatus();
-   }
-
-   public GlobalConfiguration getGlobalConfiguration() {
-      return globalConfiguration;
-   }
-   
-   public org.infinispan.configuration.global.GlobalConfiguration getCacheManagerConfiguration() {
-      return LegacyGlobalConfigurationAdaptor.adapt(globalConfiguration);
-   }
-
-   public Configuration getDefaultConfiguration() {
-      return defaultConfiguration;
-   }
-   
-   public org.infinispan.configuration.cache.Configuration getDefaultCacheConfiguration() {
-      return LegacyConfigurationAdaptor.adapt(defaultConfiguration);
-   }
-   
-   @Override
-   public org.infinispan.configuration.cache.Configuration getCacheConfiguration(String name) {
-      Configuration c = configurationOverrides.get(name);
-      if (c == null)
-         return null;
-      else
-         return LegacyConfigurationAdaptor.adapt(c);
-   }
-
-   public Set<String> getCacheNames() {
-      // Get the XML/programmatically defined caches
-      Set<String> names = new HashSet<String>(configurationOverrides.keySet());
-      // Add the caches created dynamically without explicit config
-      // Since caches could be modified dynamically, make a safe copy of keys
-      names.addAll(Immutables.immutableSetConvert(caches.keySet()));
-      names.remove(DEFAULT_CACHE_NAME);
-      if (names.isEmpty())
-         return Collections.emptySet();
-      else
-         return Immutables.immutableSetWrap(names);
-   }
-
-   public boolean isRunning(String cacheName) {
-      CacheWrapper w = caches.get(cacheName);
-      try {
-         return w != null && w.latch.await(0, TimeUnit.MILLISECONDS);
-      } catch (InterruptedException e) {
-         return false;
-      }
-   }
-
-   public boolean isDefaultRunning() {
-      return isRunning(DEFAULT_CACHE_NAME);
-   }
-
-   @ManagedAttribute(description = "The status of the cache manager instance.")
-   @Metric(displayName = "Cache manager status", dataType = DataType.TRAIT, displayType = DisplayType.SUMMARY)
-   public String getCacheManagerStatus() {
-      return getStatus().toString();
-   }
-
-   @ManagedAttribute(description = "The defined cache names and their statuses.  The default cache is not included in this representation.")
-   @Metric(displayName = "List of defined caches", dataType = DataType.TRAIT, displayType = DisplayType.SUMMARY)
-   public String getDefinedCacheNames() {
-      StringBuilder result = new StringBuilder("[");
-      for (String cacheName : getCacheNames()) {
-         boolean started = caches.containsKey(cacheName);
-         result.append(cacheName).append(started ? "(created)" : "(not created)");
-      }
-      result.append("]");
-      return result.toString();
-   }
-
-   @ManagedAttribute(description = "The total number of defined caches, excluding the default cache.")
-   @Metric(displayName = "Number of caches defined", displayType = DisplayType.SUMMARY)
-   public String getDefinedCacheCount() {
-      return String.valueOf(this.configurationOverrides.keySet().size());
-   }
-
-   @ManagedAttribute(description = "The total number of created caches, including the default cache.")
-   @Metric(displayName = "Number of caches created", displayType = DisplayType.SUMMARY)
-   public String getCreatedCacheCount() {
-      return String.valueOf(this.caches.keySet().size());
-   }
-
-   @ManagedAttribute(description = "The total number of running caches, including the default cache.")
-   @Metric(displayName = "Number of running caches", displayType = DisplayType.SUMMARY)
-   public String getRunningCacheCount() {
-      int running = 0;
-      for (CacheWrapper cachew : caches.values()) {
-         Cache cache = cachew.cache;
-         if (cache != null && cache.getStatus() == ComponentStatus.RUNNING)
-            running++;
-      }
-      return String.valueOf(running);
-   }
-
-   @ManagedAttribute(description = "Infinispan version.")
-   @Metric(displayName = "Infinispan version", displayType = DisplayType.SUMMARY, dataType = DataType.TRAIT)
-   public String getVersion() {
-      return Version.printVersion();
-   }
-
-   @ManagedAttribute(description = "The name of this cache manager")
-   @Metric(displayName = "Cache manager name", displayType = DisplayType.SUMMARY, dataType = DataType.TRAIT)
-   public String getName() {
-      return globalConfiguration.getCacheManagerName();
-   }
-
-   @ManagedOperation(description = "Starts the default cache associated with this cache manager")
-   @Operation(displayName = "Starts the default cache")
-   public void startCache() {
-      getCache();
-   }
-
-   @ManagedOperation(description = "Starts a named cache from this cache manager")
-   @Operation(name = "startCacheWithCacheName", displayName = "Starts a cache with the given name")
-   public void startCache(@Parameter(name = "cacheName", description = "Name of cache to start") String cacheName) {
-      getCache(cacheName);
-   }
-
-   @ManagedAttribute(description = "The network address associated with this instance")
-   @Metric(displayName = "Network address", dataType = DataType.TRAIT, displayType = DisplayType.SUMMARY)
-   public String getNodeAddress() {
-      return getLogicalAddressString();
-   }
-
-   @ManagedAttribute(description = "The physical network addresses associated with this instance")
-   @Metric(displayName = "Physical network addresses", dataType = DataType.TRAIT, displayType = DisplayType.SUMMARY)
-   public String getPhysicalAddresses() {
-      Transport t = getTransport();
-      if (t == null) return "local";
-      List<Address> address = t.getPhysicalAddresses();
-      return address == null ? "local" : address.toString();
-   }
-
-   @ManagedAttribute(description = "List of members in the cluster")
-   @Metric(displayName = "Cluster members", dataType = DataType.TRAIT, displayType = DisplayType.SUMMARY)
-   public String getClusterMembers() {
-      Transport t = getTransport();
-      if (t == null) return "local";
-      List<Address> addressList = t.getMembers();
-      return addressList.toString();
-   }
-
-   @ManagedAttribute(description = "Size of the cluster in number of nodes")
-   @Metric(displayName = "Cluster size", displayType = DisplayType.SUMMARY)
-   public int getClusterSize() {
-      Transport t = getTransport();
-      if (t == null) return 1;
-      return t.getMembers().size();
-   }
-
-   private String getLogicalAddressString() {
-      return getAddress() == null ? "local" : getAddress().toString();
-   }
-
-   private void assertIsNotTerminated() {
-      if (globalComponentRegistry.getStatus().isTerminated())
-         throw new IllegalStateException("Cache container has been stopped and cannot be reused. Recreate the cache container.");
-   }
-
-   @Override
-   public Transport getTransport() {
-      if (globalComponentRegistry == null) return null;
-      return globalComponentRegistry.getComponent(Transport.class);
-   }
-
-
-   @Override
-   public String toString() {
-      return super.toString() + "@Address:" + getAddress();
-   }
-
-   /**
-    * Use reflection for this as we don't want to expose setName on Configuration.
-    */
-   private void setConfigurationName(String cacheName, Configuration configuration) {
-      ReflectionUtil.setValue(configuration, "name", cacheName);
-   }
->>>>>>> 4972cfb5
 }
 
 class CacheWrapper {
