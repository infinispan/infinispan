--- conflicted
+++ resolved
@@ -9,13 +9,12 @@
 
 /**
  * Defines transactional (JTA) characteristics of the cache.
- * 
+ *
  * @author pmuir
- * 
+ *
  */
 public class TransactionConfiguration {
 
-<<<<<<< HEAD
     private final boolean autoCommit;
     private long cacheStopTimeout;
     private final boolean eagerLockingSingleNode;
@@ -33,13 +32,11 @@
     private final TransactionProtocol transactionProtocol;
     private final TotalOrderThreadingConfiguration totalOrderThreading;
 
-    //Pedro -- added total order parameter
-    TransactionConfiguration(boolean autoCommit, long cacheStopTimeout, boolean eagerLockingSingleNode,
-                             LockingMode lockingMode, boolean syncCommitPhase, boolean syncRollbackPhase,
-                             TransactionManagerLookup transactionManagerLookup,
-                             TransactionSynchronizationRegistryLookup transactionSynchronizationRegistryLookup,
-                             TransactionMode transactionMode, boolean useEagerLocking, boolean useSynchronization,
-                             boolean use1PcForAutoCommitTransactions, RecoveryConfiguration recovery,
+    TransactionConfiguration(boolean autoCommit, long cacheStopTimeout, boolean eagerLockingSingleNode, LockingMode lockingMode,
+                             boolean syncCommitPhase, boolean syncRollbackPhase, TransactionManagerLookup transactionManagerLookup,
+                             TransactionSynchronizationRegistryLookup transactionSynchronizationRegistryLookup, TransactionMode transactionMode,
+                             boolean useEagerLocking, boolean useSynchronization, boolean use1PcForAutoCommitTransactions,
+                             RecoveryConfiguration recovery,
                              TransactionProtocol transactionProtocol,
                              TotalOrderThreadingConfiguration totalOrderThreading) {
         this.autoCommit = autoCommit;
@@ -60,23 +57,59 @@
         this.totalOrderThreading = totalOrderThreading;
     }
 
+    /**
+     * If the cache is transactional (i.e. {@link #isTransactionalCache()} == true) and transactionAutoCommit is enabled
+     * then for single operation transactions the user doesn't need to manually start a transaction, but a transactions
+     * is injected by the system. Defaults to true.
+     */
     public boolean autoCommit() {
         return autoCommit;
     }
 
+    /**
+     * If there are any ongoing transactions when a cache is stopped, Infinispan waits for ongoing
+     * remote and local transactions to finish. The amount of time to wait for is defined by the
+     * cache stop timeout. It is recommended that this value does not exceed the transaction timeout
+     * because even if a new transaction was started just before the cache was stopped, this could
+     * only last as long as the transaction timeout allows it.
+     */
     public long cacheStopTimeout() {
         return cacheStopTimeout;
     }
 
+    /**
+     * If there are any ongoing transactions when a cache is stopped, Infinispan waits for ongoing
+     * remote and local transactions to finish. The amount of time to wait for is defined by the
+     * cache stop timeout. It is recommended that this value does not exceed the transaction timeout
+     * because even if a new transaction was started just before the cache was stopped, this could
+     * only last as long as the transaction timeout allows it.
+     */
     public TransactionConfiguration cacheStopTimeout(long l) {
         this.cacheStopTimeout = l;
         return this;
     }
 
+    /**
+     * Only has effect for DIST mode and when useEagerLocking is set to true. When this is enabled,
+     * then only one node is locked in the cluster, disregarding numOwners config. On the opposite,
+     * if this is false, then on all cache.lock() calls numOwners RPCs are being performed. The node
+     * that gets locked is the main data owner, i.e. the node where data would reside if
+     * numOwners==1. If the node where the lock resides crashes, then the transaction is marked for
+     * rollback - data is in a consistent state, no fault tolerance.
+     *
+     * @deprecated starting with Infinispan 5.1 single node locking is used by default
+     */
+    @Deprecated
     public boolean eagerLockingSingleNode() {
         return eagerLockingSingleNode;
     }
 
+    /**
+     * Configures whether the cache uses optimistic or pessimistic locking. If the cache is not
+     * transactional then the locking mode is ignored.
+     *
+     * @see org.infinispan.config.Configuration#isTransactionalCache()
+     */
     public LockingMode lockingMode() {
         return lockingMode;
     }
@@ -85,24 +118,56 @@
         return syncCommitPhase;
     }
 
+    /**
+     * If true, the cluster-wide commit phase in two-phase commit (2PC) transactions will be
+     * synchronous, so Infinispan will wait for responses from all nodes to which the commit was
+     * sent. Otherwise, the commit phase will be asynchronous. Keeping it as false improves
+     * performance of 2PC transactions, since any remote failures are trapped during the prepare
+     * phase anyway and appropriate rollbacks are issued.
+     */
     public TransactionConfiguration syncCommitPhase(boolean b) {
         this.syncCommitPhase = b;
         return this;
     }
 
+    /**
+     * If true, the cluster-wide rollback phase in two-phase commit (2PC) transactions will be
+     * synchronous, so Infinispan will wait for responses from all nodes to which the rollback was
+     * sent. Otherwise, the rollback phase will be asynchronous. Keeping it as false improves
+     * performance of 2PC transactions.
+     *
+     * @return
+     */
     public boolean syncRollbackPhase() {
         return syncRollbackPhase;
     }
 
+    /**
+     * If true, the cluster-wide rollback phase in two-phase commit (2PC) transactions will be
+     * synchronous, so Infinispan will wait for responses from all nodes to which the rollback was
+     * sent. Otherwise, the rollback phase will be asynchronous. Keeping it as false improves
+     * performance of 2PC transactions.
+     *
+     * @param b
+     * @return
+     */
     public TransactionConfiguration syncRollbackPhase(boolean b) {
         this.syncRollbackPhase = b;
         return this;
     }
 
+    /**
+     * Configure Transaction manager lookup directly using an instance of TransactionManagerLookup.
+     * Calling this method marks the cache as transactional.
+     */
     public TransactionManagerLookup transactionManagerLookup() {
         return transactionManagerLookup;
     }
 
+    /**
+     * Configure Transaction Synchronization Registry lookup directly using an instance of
+     * TransactionManagerLookup. Calling this method marks the cache as transactional.
+     */
     public TransactionSynchronizationRegistryLookup transactionSynchronizationRegistryLookup() {
         return transactionSynchronizationRegistryLookup;
     }
@@ -111,6 +176,17 @@
         return transactionMode;
     }
 
+    /**
+     * Only has effect for DIST mode and when useEagerLocking is set to true. When this is enabled,
+     * then only one node is locked in the cluster, disregarding numOwners config. On the opposite,
+     * if this is false, then on all cache.lock() calls numOwners RPCs are being performed. The node
+     * that gets locked is the main data owner, i.e. the node where data would reside if
+     * numOwners==1. If the node where the lock resides crashes, then the transaction is marked for
+     * rollback - data is in a consistent state, no fault tolerance.
+     * <p/>
+     * Note: Starting with infinispan 5.1 eager locking is replaced with pessimistic locking and can
+     * be enforced by setting transaction's locking mode to PESSIMISTIC.
+     */
     public boolean useEagerLocking() {
         return useEagerLocking;
     }
@@ -124,29 +200,39 @@
         return useSynchronization;
     }
 
+    /**
+     * This method allows configuration of the transaction recovery cache. When this method is
+     * called, it automatically enables recovery. So, if you want it to be disabled, make sure you
+     * call {@link org.infinispan.config.FluentConfiguration.RecoveryConfig#disable()}
+     */
     public RecoveryConfiguration recovery() {
         return recovery;
     }
 
     /**
-     * Returns true if the cache is configured to run in transactional mode, false otherwise. Starting with Infinispan
-     * version 5.1 a cache doesn't support mixed access: i.e.won't support transactional and non-transactional
-     * operations.
-     * A cache is transactional if one the following:
+     * Returns true if the cache is configured to run in transactional mode, false otherwise.
+     * Starting with Infinispan version 5.1 a cache doesn't support mixed access: i.e.won't support
+     * transactional and non-transactional operations. A cache is transactional if one the following:
+     *
      * <pre>
      * - a transactionManagerLookup is configured for the cache
      * - batching is enabled
      * - it is explicitly marked as transactional: config.fluent().transaction().transactionMode(TransactionMode.TRANSACTIONAL).
      *   In this last case a transactionManagerLookup needs to be explicitly set
      * </pre>
+     *
      * By default a cache is not transactional.
      *
      * @see #autoCommit()
      */
-    public  boolean transactionalCache() {
+    public boolean transactionalCache() {
         return transactionMode.equals(TransactionMode.TRANSACTIONAL);
     }
 
+    /**
+     * This configuration option was added for the following situation:
+     * - pre 5.1 code is using the cache
+     */
     public boolean use1PcForAutoCommitTransactions() {
         return use1PcForAutoCommitTransactions;
     }
@@ -159,219 +245,4 @@
     public TotalOrderThreadingConfiguration totalOrderThreading() {
         return totalOrderThreading;
     }
-=======
-   private final boolean autoCommit;
-   private long cacheStopTimeout;
-   private final boolean eagerLockingSingleNode;
-   private final LockingMode lockingMode;
-   private boolean syncCommitPhase;
-   private boolean syncRollbackPhase;
-   private final TransactionManagerLookup transactionManagerLookup;
-   private final TransactionSynchronizationRegistryLookup transactionSynchronizationRegistryLookup;
-   private final TransactionMode transactionMode;
-   private boolean useEagerLocking;
-   private final boolean useSynchronization;
-   private final RecoveryConfiguration recovery;
-   private final boolean use1PcForAutoCommitTransactions;
-
-   TransactionConfiguration(boolean autoCommit, long cacheStopTimeout, boolean eagerLockingSingleNode, LockingMode lockingMode,
-         boolean syncCommitPhase, boolean syncRollbackPhase, TransactionManagerLookup transactionManagerLookup,
-         TransactionSynchronizationRegistryLookup transactionSynchronizationRegistryLookup, TransactionMode transactionMode,
-         boolean useEagerLocking, boolean useSynchronization, boolean use1PcForAutoCommitTransactions,
-         RecoveryConfiguration recovery) {
-      this.autoCommit = autoCommit;
-      this.cacheStopTimeout = cacheStopTimeout;
-      this.eagerLockingSingleNode = eagerLockingSingleNode;
-      this.lockingMode = lockingMode;
-      this.syncCommitPhase = syncCommitPhase;
-      this.syncRollbackPhase = syncRollbackPhase;
-      this.transactionManagerLookup = transactionManagerLookup;
-      this.transactionSynchronizationRegistryLookup = transactionSynchronizationRegistryLookup;
-      this.transactionMode = transactionMode;
-      this.useEagerLocking = useEagerLocking;
-      this.useSynchronization = useSynchronization;
-      this.recovery = recovery;
-      this.use1PcForAutoCommitTransactions = use1PcForAutoCommitTransactions;
-   }
-
-   /**
-    * If the cache is transactional (i.e. {@link #isTransactionalCache()} == true) and transactionAutoCommit is enabled
-    * then for single operation transactions the user doesn't need to manually start a transaction, but a transactions
-    * is injected by the system. Defaults to true.
-    */
-   public boolean autoCommit() {
-      return autoCommit;
-   }
-
-   /**
-    * If there are any ongoing transactions when a cache is stopped, Infinispan waits for ongoing
-    * remote and local transactions to finish. The amount of time to wait for is defined by the
-    * cache stop timeout. It is recommended that this value does not exceed the transaction timeout
-    * because even if a new transaction was started just before the cache was stopped, this could
-    * only last as long as the transaction timeout allows it.
-    */
-   public long cacheStopTimeout() {
-      return cacheStopTimeout;
-   }
-
-   /**
-    * If there are any ongoing transactions when a cache is stopped, Infinispan waits for ongoing
-    * remote and local transactions to finish. The amount of time to wait for is defined by the
-    * cache stop timeout. It is recommended that this value does not exceed the transaction timeout
-    * because even if a new transaction was started just before the cache was stopped, this could
-    * only last as long as the transaction timeout allows it.
-    */
-   public TransactionConfiguration cacheStopTimeout(long l) {
-      this.cacheStopTimeout = l;
-      return this;
-   }
-
-   /**
-    * Only has effect for DIST mode and when useEagerLocking is set to true. When this is enabled,
-    * then only one node is locked in the cluster, disregarding numOwners config. On the opposite,
-    * if this is false, then on all cache.lock() calls numOwners RPCs are being performed. The node
-    * that gets locked is the main data owner, i.e. the node where data would reside if
-    * numOwners==1. If the node where the lock resides crashes, then the transaction is marked for
-    * rollback - data is in a consistent state, no fault tolerance.
-    * 
-    * @deprecated starting with Infinispan 5.1 single node locking is used by default
-    */
-   @Deprecated
-   public boolean eagerLockingSingleNode() {
-      return eagerLockingSingleNode;
-   }
-   
-   /**
-    * Configures whether the cache uses optimistic or pessimistic locking. If the cache is not
-    * transactional then the locking mode is ignored.
-    * 
-    * @see org.infinispan.config.Configuration#isTransactionalCache()
-    */
-   public LockingMode lockingMode() {
-      return lockingMode;
-   }
-
-   public boolean syncCommitPhase() {
-      return syncCommitPhase;
-   }
-
-   /**
-    * If true, the cluster-wide commit phase in two-phase commit (2PC) transactions will be
-    * synchronous, so Infinispan will wait for responses from all nodes to which the commit was
-    * sent. Otherwise, the commit phase will be asynchronous. Keeping it as false improves
-    * performance of 2PC transactions, since any remote failures are trapped during the prepare
-    * phase anyway and appropriate rollbacks are issued.
-    */
-   public TransactionConfiguration syncCommitPhase(boolean b) {
-      this.syncCommitPhase = b;
-      return this;
-   }
-
-   /**
-    * If true, the cluster-wide rollback phase in two-phase commit (2PC) transactions will be
-    * synchronous, so Infinispan will wait for responses from all nodes to which the rollback was
-    * sent. Otherwise, the rollback phase will be asynchronous. Keeping it as false improves
-    * performance of 2PC transactions.
-    * 
-    * @return
-    */
-   public boolean syncRollbackPhase() {
-      return syncRollbackPhase;
-   }
-
-   /**
-    * If true, the cluster-wide rollback phase in two-phase commit (2PC) transactions will be
-    * synchronous, so Infinispan will wait for responses from all nodes to which the rollback was
-    * sent. Otherwise, the rollback phase will be asynchronous. Keeping it as false improves
-    * performance of 2PC transactions.
-    * 
-    * @param b
-    * @return
-    */
-   public TransactionConfiguration syncRollbackPhase(boolean b) {
-      this.syncRollbackPhase = b;
-      return this;
-   }
-
-   /**
-    * Configure Transaction manager lookup directly using an instance of TransactionManagerLookup.
-    * Calling this method marks the cache as transactional.
-    */
-   public TransactionManagerLookup transactionManagerLookup() {
-      return transactionManagerLookup;
-   }
-
-   /**
-    * Configure Transaction Synchronization Registry lookup directly using an instance of
-    * TransactionManagerLookup. Calling this method marks the cache as transactional.
-    */
-   public TransactionSynchronizationRegistryLookup transactionSynchronizationRegistryLookup() {
-      return transactionSynchronizationRegistryLookup;
-   }
-
-   public TransactionMode transactionMode() {
-      return transactionMode;
-   }
-
-   /**
-    * Only has effect for DIST mode and when useEagerLocking is set to true. When this is enabled,
-    * then only one node is locked in the cluster, disregarding numOwners config. On the opposite,
-    * if this is false, then on all cache.lock() calls numOwners RPCs are being performed. The node
-    * that gets locked is the main data owner, i.e. the node where data would reside if
-    * numOwners==1. If the node where the lock resides crashes, then the transaction is marked for
-    * rollback - data is in a consistent state, no fault tolerance.
-    * <p/>
-    * Note: Starting with infinispan 5.1 eager locking is replaced with pessimistic locking and can
-    * be enforced by setting transaction's locking mode to PESSIMISTIC.
-    */
-   public boolean useEagerLocking() {
-      return useEagerLocking;
-   }
-
-   public TransactionConfiguration useEagerLocking(boolean b) {
-      this.useEagerLocking = b;
-      return this;
-   }
-
-   public boolean useSynchronization() {
-      return useSynchronization;
-   }
-
-   /**
-    * This method allows configuration of the transaction recovery cache. When this method is
-    * called, it automatically enables recovery. So, if you want it to be disabled, make sure you
-    * call {@link org.infinispan.config.FluentConfiguration.RecoveryConfig#disable()}
-    */
-   public RecoveryConfiguration recovery() {
-      return recovery;
-   }
-
-   /**
-    * Returns true if the cache is configured to run in transactional mode, false otherwise.
-    * Starting with Infinispan version 5.1 a cache doesn't support mixed access: i.e.won't support
-    * transactional and non-transactional operations. A cache is transactional if one the following:
-    * 
-    * <pre>
-    * - a transactionManagerLookup is configured for the cache
-    * - batching is enabled
-    * - it is explicitly marked as transactional: config.fluent().transaction().transactionMode(TransactionMode.TRANSACTIONAL).
-    *   In this last case a transactionManagerLookup needs to be explicitly set
-    * </pre>
-    * 
-    * By default a cache is not transactional.
-    * 
-    * @see #autoCommit()
-    */
-   public boolean transactionalCache() {
-      return transactionMode.equals(TransactionMode.TRANSACTIONAL);
-   }
-
-   /**
-    * This configuration option was added for the following situation:
-       * - pre 5.1 code is using the cache
-    */
-   public boolean use1PcForAutoCommitTransactions() {
-      return use1PcForAutoCommitTransactions;
-   }
->>>>>>> 1c97cbc0
 }