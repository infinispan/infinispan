package org.infinispan.configuration.parsing;

import org.infinispan.config.ConfigurationException;
import org.infinispan.configuration.cache.AbstractLoaderConfigurationBuilder;
import org.infinispan.configuration.cache.ConfigurationBuilder;
import org.infinispan.configuration.cache.FileCacheStoreConfigurationBuilder;
import org.infinispan.configuration.cache.IndexingConfigurationBuilder;
import org.infinispan.configuration.cache.InterceptorConfiguration.Position;
import org.infinispan.configuration.cache.InterceptorConfigurationBuilder;
import org.infinispan.configuration.cache.LoaderConfigurationBuilder;
import org.infinispan.configuration.cache.VersioningScheme;
import org.infinispan.configuration.global.GlobalConfigurationBuilder;
import org.infinispan.configuration.global.ShutdownHookBehavior;
import org.infinispan.configuration.global.TransportConfigurationBuilder;
import org.infinispan.container.DataContainer;
import org.infinispan.distribution.ch.ConsistentHash;
import org.infinispan.distribution.group.Grouper;
import org.infinispan.eviction.EvictionStrategy;
import org.infinispan.eviction.EvictionThreadPolicy;
import org.infinispan.executors.ExecutorFactory;
import org.infinispan.executors.ScheduledExecutorFactory;
import org.infinispan.interceptors.base.CommandInterceptor;
import org.infinispan.jmx.MBeanServerLookup;
import org.infinispan.loaders.CacheLoader;
import org.infinispan.loaders.file.FileCacheStore;
import org.infinispan.marshall.AdvancedExternalizer;
import org.infinispan.marshall.Marshaller;
import org.infinispan.remoting.ReplicationQueue;
import org.infinispan.remoting.transport.Transport;
import org.infinispan.transaction.LockingMode;
import org.infinispan.transaction.TransactionMode;
import org.infinispan.transaction.TransactionProtocol;
import org.infinispan.transaction.lookup.TransactionManagerLookup;
import org.infinispan.util.FileLookup;
import org.infinispan.util.FileLookupFactory;
import org.infinispan.util.StringPropertyReplacer;
import org.infinispan.util.Util;
import org.infinispan.util.concurrent.IsolationLevel;
import org.infinispan.util.logging.Log;
import org.infinispan.util.logging.LogFactory;

import javax.xml.stream.XMLInputFactory;
import javax.xml.stream.XMLStreamConstants;
import javax.xml.stream.XMLStreamException;
import javax.xml.stream.XMLStreamReader;
import java.io.BufferedInputStream;
import java.io.Closeable;
import java.io.InputStream;
import java.util.Collections;
import java.util.Properties;

import static org.infinispan.configuration.cache.CacheMode.*;

public class Parser {
<<<<<<< HEAD

    private static final Log log = LogFactory.getLog(Parser.class);

    private static void safeClose(final Closeable closeable) {
        if (closeable != null) try {
            closeable.close();
        } catch (Throwable t) {
            log.failedToCloseResource(t);
        }
    }

    private static String replaceSystemProperties(String value) {
        int dollar = value.indexOf('$');
        if (dollar >= 0 && value.indexOf('{', dollar) > 0 && value.indexOf('}', dollar) > 0) {
            String replacedValue = StringPropertyReplacer.replaceProperties(value);
            if (value.equals(replacedValue)) {
                log.propertyCouldNotBeReplaced(value.substring(value.indexOf('{') + 1, value.indexOf('}')));
=======
   
   private static final Log log = LogFactory.getLog(Parser.class); 

   private static void safeClose(final Closeable closeable) {
      if (closeable != null) try {
          closeable.close();
      } catch (Throwable t) {
          log.failedToCloseResource(t);
      }
   }
   
   private static String replaceSystemProperties(String value) {
      int dollar = value.indexOf('$');
      if (dollar >= 0 && value.indexOf('{', dollar) > 0 && value.indexOf('}', dollar) > 0) {
         String replacedValue = StringPropertyReplacer.replaceProperties(value);
         if (value.equals(replacedValue)) {
            log.propertyCouldNotBeReplaced(value.substring(value.indexOf('{') + 1, value.indexOf('}')));
         }
         return replacedValue;
      } else {
         return value;
      }
   }
   
   private final ClassLoader cl;

   public Parser(ClassLoader cl) {
      this.cl = cl;
   }

   public ConfigurationBuilderHolder parse(String filename) {
      return parse(filename, new ConfigurationBuilderHolder());
   }
   
   public ConfigurationBuilderHolder parse(String filename, ConfigurationBuilderHolder holder) {
      FileLookup fileLookup = FileLookupFactory.newInstance();
      return parse(fileLookup.lookupFile(filename, cl), holder);
   }
   
   public ConfigurationBuilderHolder parse(InputStream is) {
      return parse(is, new ConfigurationBuilderHolder());
   }
   
   public ConfigurationBuilderHolder parse(InputStream is, ConfigurationBuilderHolder holder) {
      if (holder == null) {
         throw new IllegalArgumentException("Holder cannot be null");
      }
      try {
         try {
             BufferedInputStream input = new BufferedInputStream(is);
             XMLStreamReader streamReader = XMLInputFactory.newInstance().createXMLStreamReader(input);
             doParse(streamReader, holder);
             streamReader.close();
             input.close();
             is.close();
             return holder;
         } finally {
             safeClose(is);
         }
      } catch (ConfigurationException e) {
         throw e;
      } catch (Exception e) {
            throw new ConfigurationException(e);
      }
   }
   
   private void doParse(XMLStreamReader reader, ConfigurationBuilderHolder holder) throws XMLStreamException {

      Element root = ParseUtils.nextElement(reader);
      
      if (!root.getLocalName().equals(Element.ROOT.getLocalName())) {
         throw ParseUtils.missingRequiredElement(reader, Collections.singleton(Element.ROOT));
      }

      while (reader.hasNext() && (reader.nextTag() != XMLStreamConstants.END_ELEMENT)) {
         Element element = Element.forName(reader.getLocalName());
         switch (element) {
            case DEFAULT: {
               parseDefaultCache(reader, holder.getDefaultConfigurationBuilder());
               break;
>>>>>>> e59dd6fc
            }
            return replacedValue;
        } else {
            return value;
        }
    }

    private final ClassLoader cl;

    public Parser(ClassLoader cl) {
        this.cl = cl;
    }

    public ConfigurationBuilderHolder parse(String filename) {
        FileLookup fileLookup = FileLookupFactory.newInstance();
        return parse(fileLookup.lookupFile(filename, cl));
    }

    public ConfigurationBuilderHolder parse(InputStream is) {
        try {
            try {
                BufferedInputStream input = new BufferedInputStream(is);
                XMLStreamReader streamReader = XMLInputFactory.newInstance().createXMLStreamReader(input);
                ConfigurationBuilderHolder holder = doParse(streamReader);
                streamReader.close();
                input.close();
                is.close();
                return holder;
            } finally {
                safeClose(is);
            }
        } catch (ConfigurationException e) {
            throw e;
        } catch (Exception e) {
            throw new ConfigurationException(e);
        }
    }

    private ConfigurationBuilderHolder doParse(XMLStreamReader reader) throws XMLStreamException {

        ConfigurationBuilderHolder holder = new ConfigurationBuilderHolder();

        Element root = ParseUtils.nextElement(reader);

        if (!root.getLocalName().equals(Element.ROOT.getLocalName())) {
            throw ParseUtils.missingRequiredElement(reader, Collections.singleton(Element.ROOT));
        }

        while (reader.hasNext() && (reader.nextTag() != XMLStreamConstants.END_ELEMENT)) {
            Element element = Element.forName(reader.getLocalName());
            switch (element) {
                case DEFAULT: {
                    parseDefaultCache(reader, holder.getDefaultConfigurationBuilder());
                    break;
                }
                case GLOBAL: {
                    parseGlobal(reader, holder.getGlobalConfigurationBuilder());
                    break;
                }
                case NAMED_CACHE: {
                    parseNamedCache(reader, holder);
                    break;
                }
                default: {
                    throw ParseUtils.unexpectedElement(reader);
                }
            }
        }
        return holder;
    }

    private void parseNamedCache(XMLStreamReader reader, ConfigurationBuilderHolder holder) throws XMLStreamException {

        ParseUtils.requireSingleAttribute(reader, Attribute.NAME.getLocalName());

        String name = "";

        for (int i = 0; i < reader.getAttributeCount(); i++) {
            ParseUtils.requireNoNamespaceAttribute(reader, i);
            String value = replaceSystemProperties(reader.getAttributeValue(i));
            Attribute attribute = Attribute.forName(reader.getAttributeLocalName(i));
            switch (attribute) {
                case NAME:
                    name = value;
                    break;
                default:
                    throw ParseUtils.unexpectedAttribute(reader, i);
            }
<<<<<<< HEAD
        }
        ConfigurationBuilder builder = holder.newConfigurationBuilder(name);
        parseCache(reader, builder);

    }

    private void parseDefaultCache(XMLStreamReader reader, ConfigurationBuilder builder) throws XMLStreamException {
        ParseUtils.requireNoAttributes(reader);
        parseCache(reader, builder);
    }

    private void parseCache(XMLStreamReader reader, ConfigurationBuilder builder) throws XMLStreamException {
        while (reader.hasNext() && (reader.nextTag() != XMLStreamConstants.END_ELEMENT)) {
            Element element = Element.forName(reader.getLocalName());
            switch (element) {
                case CLUSTERING:
                    parseClustering(reader, builder);
                    break;
                case CUSTOM_INTERCEPTORS:
                    parseCustomInterceptors(reader, builder);
                    break;
                case DATA_CONTAINER:
                    parseDataContainer(reader, builder);
                    break;
                case DEADLOCK_DETECTION:
                    parseDeadlockDetection(reader, builder);
                    break;
                case EVICTION:
                    parseEviction(reader, builder);
                    break;
                case EXPIRATION:
                    parseExpiration(reader, builder);
                    break;
                case INDEXING:
                    parseIndexing(reader, builder);
                    break;
                case INVOCATION_BATCHING:
                    parseInvocationBatching(reader, builder);
                    break;
                case JMX_STATISTICS:
                    parseJmxStatistics(reader, builder);
                    break;
                case LOADERS:
                    parseLoaders(reader, builder);
                    break;
                case LOCKING:
                    parseLocking(reader, builder);
                    break;
                case LAZY_DESERIALIZATION:
                case STORE_AS_BINARY:
                    parseStoreAsBinary(reader, builder);
                    break;
                case TRANSACTION:
                    parseTransaction(reader, builder);
                    break;
                case UNSAFE:
                    parseUnsafe(reader, builder);
                    break;
                case VERSIONING:
                    parseVersioning(reader, builder);
                    break;
                default:
                    throw ParseUtils.unexpectedElement(reader);
=======
         }
      }
   }

   private void parseNamedCache(XMLStreamReader reader, ConfigurationBuilderHolder holder) throws XMLStreamException {
      
      ParseUtils.requireSingleAttribute(reader, Attribute.NAME.getLocalName());
      
      String name = "";
      
      for (int i = 0; i < reader.getAttributeCount(); i++) {
         ParseUtils.requireNoNamespaceAttribute(reader, i);
         String value = replaceSystemProperties(reader.getAttributeValue(i));
         Attribute attribute = Attribute.forName(reader.getAttributeLocalName(i));
         switch (attribute) {
            case NAME:
               name = value;
               break;
            default:
               throw ParseUtils.unexpectedAttribute(reader, i);
         }
      }
      ConfigurationBuilder builder = holder.newConfigurationBuilder(name);
      parseCache(reader, builder);
      
   }

   private void parseDefaultCache(XMLStreamReader reader, ConfigurationBuilder builder) throws XMLStreamException {
      ParseUtils.requireNoAttributes(reader);
      parseCache(reader, builder);
   }

   private void parseCache(XMLStreamReader reader, ConfigurationBuilder builder) throws XMLStreamException {
      while (reader.hasNext() && (reader.nextTag() != XMLStreamConstants.END_ELEMENT)) {
         Element element = Element.forName(reader.getLocalName());
         switch (element) {
            case CLUSTERING:
               parseClustering(reader, builder);
               break;
            case CUSTOM_INTERCEPTORS:
               parseCustomInterceptors(reader, builder);
               break;
            case DATA_CONTAINER:
               parseDataContainer(reader, builder);
               break;
            case DEADLOCK_DETECTION:
               parseDeadlockDetection(reader, builder);
               break;
            case EVICTION:
               parseEviction(reader, builder);
               break;
            case EXPIRATION:
               parseExpiration(reader, builder);
               break;
            case INDEXING:
               parseIndexing(reader, builder);
               break;
            case INVOCATION_BATCHING:
               parseInvocationBatching(reader, builder);
               break;
            case JMX_STATISTICS:
               parseJmxStatistics(reader, builder);
               break;
            case LOADERS:
               parseLoaders(reader, builder);
               break;
            case LOCKING:
               parseLocking(reader, builder);
               break;
            case LAZY_DESERIALIZATION:
            case STORE_AS_BINARY:
               parseStoreAsBinary(reader, builder);
               break;
            case TRANSACTION:
               parseTransaction(reader, builder);
               break;
            case UNSAFE:
               parseUnsafe(reader, builder);
               break;
            case VERSIONING:
               parseVersioning(reader, builder);
               break;
            default:
               throw ParseUtils.unexpectedElement(reader);
         }
      }
   }

   private void parseVersioning(XMLStreamReader reader, ConfigurationBuilder builder) throws XMLStreamException {
      builder.versioning().disable(); // Disabled by default.
      for (int i = 0; i < reader.getAttributeCount(); i++) {
         ParseUtils.requireNoNamespaceAttribute(reader, i);
         String value = replaceSystemProperties(reader.getAttributeValue(i));
         Attribute attribute = Attribute.forName(reader.getAttributeLocalName(i));
         switch (attribute) {
            case VERSIONING_SCHEME:
               builder.versioning().scheme(VersioningScheme.valueOf(value));
               break;
            case ENABLED:
               builder.versioning().enable();
               break;
            default:
               throw ParseUtils.unexpectedAttribute(reader, i);
         }
      }

      ParseUtils.requireNoContent(reader);
   }
   private void parseTransaction(XMLStreamReader reader, ConfigurationBuilder builder) throws XMLStreamException {
      boolean forceSetTransactional = false;
      boolean transactionModeSpecified = false;
      for (int i = 0; i < reader.getAttributeCount(); i++) {
         ParseUtils.requireNoNamespaceAttribute(reader, i);
         String value = replaceSystemProperties(reader.getAttributeValue(i));
         Attribute attribute = Attribute.forName(reader.getAttributeLocalName(i));
         switch (attribute) {
            case AUTO_COMMIT:
               builder.transaction().autoCommit(Boolean.valueOf(value));
               break;
            case CACHE_STOP_TIMEOUT:
               builder.transaction().cacheStopTimeout(Integer.valueOf(value));
               break;
            case EAGER_LOCK_SINGLE_NODE:
               builder.transaction().eagerLockingSingleNode(Boolean.valueOf(value));
               break;
            case LOCKING_MODE:
               builder.transaction().lockingMode(LockingMode.valueOf(value));
               break;
            case SYNC_COMMIT_PHASE:
               builder.transaction().syncCommitPhase(Boolean.valueOf(value));
               break;
            case SYNC_ROLLBACK_PHASE:
               builder.transaction().syncRollbackPhase(Boolean.valueOf(value));
               break;
            case TRANSACTION_MANAGER_LOOKUP_CLASS:
               builder.transaction().transactionManagerLookup(Util.<TransactionManagerLookup>getInstance(value, cl));
               forceSetTransactional = true;
               break;
            case TRANSACTION_MODE:
               builder.transaction().transactionMode(TransactionMode.valueOf(value));
               transactionModeSpecified = true;
               break;
            case USE_EAGER_LOCKING:
               builder.transaction().useEagerLocking(Boolean.valueOf(value));
               break;
            case USE_SYNCHRONIZAION:
               builder.transaction().useSynchronization(Boolean.valueOf(value));
               break;
            case USE_1PC_FOR_AUTOCOMMIT_TX:
               builder.transaction().use1PcForAutoCommitTransactions(Boolean.valueOf(value));
               break;
            default:
               throw ParseUtils.unexpectedAttribute(reader, i);
         }
      }

      if (!transactionModeSpecified && forceSetTransactional) builder.transaction().transactionMode(TransactionMode.TRANSACTIONAL);
      
      while (reader.hasNext() && (reader.nextTag() != XMLStreamConstants.END_ELEMENT)) {
         Element element = Element.forName(reader.getLocalName());
         switch (element) {
            case RECOVERY:
               parseRecovery(reader, builder);
               break;
            default:
               throw ParseUtils.unexpectedElement(reader);
         }
      }
      
   }

   private void parseRecovery(XMLStreamReader reader, ConfigurationBuilder builder) throws XMLStreamException {
      for (int i = 0; i < reader.getAttributeCount(); i++) {
         ParseUtils.requireNoNamespaceAttribute(reader, i);
         String value = replaceSystemProperties(reader.getAttributeValue(i));
         Attribute attribute = Attribute.forName(reader.getAttributeLocalName(i));
         switch (attribute) {
            case ENABLED:
               if (Boolean.valueOf(value))
                  builder.transaction().recovery().enable();
               else
                  builder.transaction().recovery().disable();
               break;
            case RECOVERY_INFO_CACHE_NAME:
               builder.transaction().recovery().recoveryInfoCacheName(value);
               break;
            default:
               throw ParseUtils.unexpectedAttribute(reader, i);
         }
      }
      
      ParseUtils.requireNoContent(reader);
   }

   private void parseUnsafe(XMLStreamReader reader, ConfigurationBuilder builder) throws XMLStreamException {
      for (int i = 0; i < reader.getAttributeCount(); i++) {
         ParseUtils.requireNoNamespaceAttribute(reader, i);
         String value = replaceSystemProperties(reader.getAttributeValue(i));
         Attribute attribute = Attribute.forName(reader.getAttributeLocalName(i));
         switch (attribute) {
            case UNRELIABLE_RETURN_VALUES:
               builder.unsafe().unreliableReturnValues(Boolean.valueOf(value));
               break;
            default:
               throw ParseUtils.unexpectedAttribute(reader, i);
         }
      }
      
      ParseUtils.requireNoContent(reader);
      
   }

   private void parseStoreAsBinary(XMLStreamReader reader, ConfigurationBuilder builder) throws XMLStreamException {
      for (int i = 0; i < reader.getAttributeCount(); i++) {
         ParseUtils.requireNoNamespaceAttribute(reader, i);
         String value = replaceSystemProperties(reader.getAttributeValue(i));
         Attribute attribute = Attribute.forName(reader.getAttributeLocalName(i));
         switch (attribute) {
            case ENABLED:
               if (Boolean.valueOf(value))
                  builder.storeAsBinary().enable();
               else
                  builder.storeAsBinary().disable();
               break;
            case STORE_KEYS_AS_BINARY:
               builder.storeAsBinary().storeKeysAsBinary(Boolean.valueOf(value));
               break;
            case STORE_VALUES_AS_BINARY:
               builder.storeAsBinary().storeValuesAsBinary(Boolean.valueOf(value));
               break;
            default:
               throw ParseUtils.unexpectedAttribute(reader, i);
         }
      }
      
      ParseUtils.requireNoContent(reader);
      
   }

   private void parseLocking(XMLStreamReader reader, ConfigurationBuilder builder) throws XMLStreamException {
      for (int i = 0; i < reader.getAttributeCount(); i++) {
         ParseUtils.requireNoNamespaceAttribute(reader, i);
         String value = replaceSystemProperties(reader.getAttributeValue(i));
         Attribute attribute = Attribute.forName(reader.getAttributeLocalName(i));
         switch (attribute) {
            case CONCURRENCY_LEVEL:
               builder.locking().concurrencyLevel(Integer.valueOf(value));
               break;
            case ISOLATION_LEVEL:
               builder.locking().isolationLevel(IsolationLevel.valueOf(value));
               break;
            case LOCK_ACQUISITION_TIMEOUT:
               builder.locking().lockAcquisitionTimeout(Long.valueOf(value));
               break;
            case USE_LOCK_STRIPING:
               builder.locking().useLockStriping(Boolean.valueOf(value));
               break;
            case WRITE_SKEW_CHECK:
               builder.locking().writeSkewCheck(Boolean.valueOf(value));
               break;
            default:
               throw ParseUtils.unexpectedAttribute(reader, i);
         }
      }
      
      ParseUtils.requireNoContent(reader);
      
   }

   private void parseLoaders(XMLStreamReader reader, ConfigurationBuilder builder) throws XMLStreamException {
      for (int i = 0; i < reader.getAttributeCount(); i++) {
         ParseUtils.requireNoNamespaceAttribute(reader, i);
         String value = replaceSystemProperties(reader.getAttributeValue(i));
         Attribute attribute = Attribute.forName(reader.getAttributeLocalName(i));
         switch (attribute) {
            case PASSIVATION:
               builder.loaders().passivation(Boolean.valueOf(value));
               break;
            case PRELOAD:
               builder.loaders().preload(Boolean.valueOf(value));
               break;
            case SHARED:
               builder.loaders().shared(Boolean.valueOf(value));
               break;
            default:
               throw ParseUtils.unexpectedAttribute(reader, i);
         }
      }
      
      while (reader.hasNext() && (reader.nextTag() != XMLStreamConstants.END_ELEMENT)) {
         Element element = Element.forName(reader.getLocalName());
         switch (element) {
            case LOADER:
               parseLoader(reader, builder);
               break;
            default:
               throw ParseUtils.unexpectedElement(reader);
         }
      }
   }

   private void parseLoader(XMLStreamReader reader, ConfigurationBuilder builder) throws XMLStreamException {
      CacheLoader loader = null;
      Boolean fetchPersistentState = null;
      Boolean ignoreModifications = null;
      Boolean purgeOnStartup = null;
      Integer purgerThreads = null;
      Boolean purgeSynchronously = null;
      
      for (int i = 0; i < reader.getAttributeCount(); i++) {
         ParseUtils.requireNoNamespaceAttribute(reader, i);
         String value = replaceSystemProperties(reader.getAttributeValue(i));
         Attribute attribute = Attribute.forName(reader.getAttributeLocalName(i));
         switch (attribute) {
            case CLASS:
               loader = Util.getInstance(value, cl);
               break;
            case FETCH_PERSISTENT_STATE:
               fetchPersistentState = Boolean.valueOf(value);
               break;
            case IGNORE_MODIFICATIONS:
               ignoreModifications = Boolean.valueOf(value);
               break;
            case PURGE_ON_STARTUP:
               purgeOnStartup = Boolean.valueOf(value);
               break;
            case PURGER_THREADS:
               purgerThreads = Integer.valueOf(value);
               break;
            case PURGE_SYNCHRONOUSLY:
               purgeSynchronously = Boolean.valueOf(value);
               break; 
            default:
               throw ParseUtils.unexpectedAttribute(reader, i);
         }
      }
      
      if (loader != null) {
         if (loader instanceof FileCacheStore) {
            FileCacheStoreConfigurationBuilder fcscb = builder.loaders().addFileCacheStore();
            if (fetchPersistentState != null)
               fcscb.fetchPersistentState(fetchPersistentState);
            if (ignoreModifications != null)
               fcscb.ignoreModifications(ignoreModifications);
            if (purgeOnStartup != null)
               fcscb.purgeOnStartup(purgeOnStartup);
            if (purgeSynchronously != null)
               fcscb.purgeSynchronously(purgeSynchronously);
            parseLoaderChildren(reader, fcscb);
         } else {
            LoaderConfigurationBuilder lcb = builder.loaders().addCacheLoader();
            lcb.cacheLoader(loader);
            if (fetchPersistentState != null)
               lcb.fetchPersistentState(fetchPersistentState);
            if (ignoreModifications != null)
               lcb.ignoreModifications(ignoreModifications);
            if (purgerThreads != null)
               lcb.purgerThreads(purgerThreads);
            if (purgeOnStartup != null)
               lcb.purgeOnStartup(purgeOnStartup);
            if (purgeSynchronously != null)
               lcb.purgeSynchronously(purgeSynchronously);
            parseLoaderChildren(reader, lcb);
         }
         
      }
      
   }
   
   private void parseLoaderChildren(XMLStreamReader reader, AbstractLoaderConfigurationBuilder<?> loaderBuilder) throws XMLStreamException {
      while (reader.hasNext() && (reader.nextTag() != XMLStreamConstants.END_ELEMENT)) {
         Element element = Element.forName(reader.getLocalName());
         switch (element) {
            case ASYNC:
               parseAsyncLoader(reader, loaderBuilder);
               break;
            case PROPERTIES:
               loaderBuilder.withProperties(parseProperties(reader));
               break;
            case SINGLETON_STORE:
               parseSingletonStore(reader, loaderBuilder);
               break;
            default:
               throw ParseUtils.unexpectedElement(reader);
         }
      }
   }

   private void parseSingletonStore(XMLStreamReader reader, AbstractLoaderConfigurationBuilder<?> loaderBuilder) throws XMLStreamException {
      for (int i = 0; i < reader.getAttributeCount(); i++) {
         ParseUtils.requireNoNamespaceAttribute(reader, i);
         String value = replaceSystemProperties(reader.getAttributeValue(i));
         Attribute attribute = Attribute.forName(reader.getAttributeLocalName(i));
         switch (attribute) {
            case ENABLED:
               if (Boolean.valueOf(value))
                  loaderBuilder.singletonStore().enable();
               else
                  loaderBuilder.singletonStore().disable();
               break;
            case PUSH_STATE_TIMEOUT:
               loaderBuilder.singletonStore().pushStateTimeout(Long.valueOf(value));
               break;
            case PUSH_STATE_WHEN_COORDINATOR:
               loaderBuilder.singletonStore().pushStateWhenCoordinator(Boolean.valueOf(value));
               break;
            default:
               throw ParseUtils.unexpectedAttribute(reader, i);
         }
      }
      
      ParseUtils.requireNoContent(reader);
   }

   private void parseAsyncLoader(XMLStreamReader reader, AbstractLoaderConfigurationBuilder loaderBuilder) throws XMLStreamException {
      for (int i = 0; i < reader.getAttributeCount(); i++) {
         ParseUtils.requireNoNamespaceAttribute(reader, i);
         String value = replaceSystemProperties(reader.getAttributeValue(i));
         Attribute attribute = Attribute.forName(reader.getAttributeLocalName(i));
         switch (attribute) {
            case ENABLED:
               if (Boolean.valueOf(value))
                  loaderBuilder.async().enable();
               else
                  loaderBuilder.async().disable();
               break;
            case FLUSH_LOCK_TIMEOUT:
               loaderBuilder.async().flushLockTimeout(Long.valueOf(value));
               break;
            case MODIFICTION_QUEUE_SIZE:
               loaderBuilder.async().modificationQueueSize(Integer.valueOf(value));
               break;
            case SHUTDOWN_TIMEOUT:
               loaderBuilder.async().shutdownTimeout(Long.valueOf(value));
               break;
            case THREAD_POOL_SIZE:
               loaderBuilder.async().threadPoolSize(Integer.valueOf(value));
               break;
            default:
               throw ParseUtils.unexpectedAttribute(reader, i);
         }
      }
      
      ParseUtils.requireNoContent(reader);
      
   }

   private void parseJmxStatistics(XMLStreamReader reader, ConfigurationBuilder builder) throws XMLStreamException {
      for (int i = 0; i < reader.getAttributeCount(); i++) {
         ParseUtils.requireNoNamespaceAttribute(reader, i);
         String value = replaceSystemProperties(reader.getAttributeValue(i));
         Attribute attribute = Attribute.forName(reader.getAttributeLocalName(i));
         switch (attribute) {
            case ENABLED:
               if (Boolean.valueOf(value))
                  builder.jmxStatistics().enable();
               else
                  builder.jmxStatistics().disable();
               break;
            default:
               throw ParseUtils.unexpectedAttribute(reader, i);
         }
      }
      
      ParseUtils.requireNoContent(reader);
   }

   private void parseInvocationBatching(XMLStreamReader reader, ConfigurationBuilder builder) throws XMLStreamException {
      for (int i = 0; i < reader.getAttributeCount(); i++) {
         ParseUtils.requireNoNamespaceAttribute(reader, i);
         String value = replaceSystemProperties(reader.getAttributeValue(i));
         Attribute attribute = Attribute.forName(reader.getAttributeLocalName(i));
         switch (attribute) {
            case ENABLED:
               if (Boolean.valueOf(value))
                  builder.invocationBatching().enable();
               else
                  builder.invocationBatching().disable();
               break;
            default:
               throw ParseUtils.unexpectedAttribute(reader, i);
         }
      }
      
      ParseUtils.requireNoContent(reader);
      
   }

   private void parseIndexing(XMLStreamReader reader, ConfigurationBuilder builder) throws XMLStreamException {
      for (int i = 0; i < reader.getAttributeCount(); i++) {
         ParseUtils.requireNoNamespaceAttribute(reader, i);
         String value = replaceSystemProperties(reader.getAttributeValue(i));
         Attribute attribute = Attribute.forName(reader.getAttributeLocalName(i));
         switch (attribute) {
            case ENABLED:
               if (Boolean.valueOf(value))
                  builder.indexing().enable();
               else
                  builder.indexing().disable();
               break;
            case INDEX_LOCAL_ONLY:
                  builder.indexing().indexLocalOnly(Boolean.valueOf(value));
               break;
            default:
               throw ParseUtils.unexpectedAttribute(reader, i);
         }
      }
      Properties indexingProperties = null;
      while (reader.hasNext() && (reader.nextTag() != XMLStreamConstants.END_ELEMENT)) {
         Element element = Element.forName(reader.getLocalName());
         switch (element) {
            case PROPERTIES: {
               indexingProperties = parseProperties(reader);
               break;
>>>>>>> e59dd6fc
            }
        }
    }

    private void parseVersioning(XMLStreamReader reader, ConfigurationBuilder builder) throws XMLStreamException {
        builder.versioning().disable(); // Disabled by default.
        for (int i = 0; i < reader.getAttributeCount(); i++) {
            ParseUtils.requireNoNamespaceAttribute(reader, i);
            String value = replaceSystemProperties(reader.getAttributeValue(i));
            Attribute attribute = Attribute.forName(reader.getAttributeLocalName(i));
            switch (attribute) {
                case VERSIONING_SCHEME:
                    builder.versioning().scheme(VersioningScheme.valueOf(value));
                    break;
                case ENABLED:
                    builder.versioning().enable();
                    break;
                default:
                    throw ParseUtils.unexpectedAttribute(reader, i);
            }
        }

        ParseUtils.requireNoContent(reader);
    }
    private void parseTransaction(XMLStreamReader reader, ConfigurationBuilder builder) throws XMLStreamException {
        boolean forceSetTransactional = false;
        boolean transactionModeSpecified = false;
        for (int i = 0; i < reader.getAttributeCount(); i++) {
            ParseUtils.requireNoNamespaceAttribute(reader, i);
            String value = replaceSystemProperties(reader.getAttributeValue(i));
            Attribute attribute = Attribute.forName(reader.getAttributeLocalName(i));
            switch (attribute) {
                case AUTO_COMMIT:
                    builder.transaction().autoCommit(Boolean.valueOf(value));
                    break;
                case CACHE_STOP_TIMEOUT:
                    builder.transaction().cacheStopTimeout(Integer.valueOf(value));
                    break;
                case EAGER_LOCK_SINGLE_NODE:
                    builder.transaction().eagerLockingSingleNode(Boolean.valueOf(value));
                    break;
                case LOCKING_MODE:
                    builder.transaction().lockingMode(LockingMode.valueOf(value));
                    break;
                case SYNC_COMMIT_PHASE:
                    builder.transaction().syncCommitPhase(Boolean.valueOf(value));
                    break;
                case SYNC_ROLLBACK_PHASE:
                    builder.transaction().syncRollbackPhase(Boolean.valueOf(value));
                    break;
                case TRANSACTION_MANAGER_LOOKUP_CLASS:
                    builder.transaction().transactionManagerLookup(Util.<TransactionManagerLookup>getInstance(value, cl));
                    forceSetTransactional = true;
                    break;
                case TRANSACTION_MODE:
                    builder.transaction().transactionMode(TransactionMode.valueOf(value));
                    transactionModeSpecified = true;
                    break;
                case USE_EAGER_LOCKING:
                    builder.transaction().useEagerLocking(Boolean.valueOf(value));
                    break;
                case USE_SYNCHRONIZAION:
                    builder.transaction().useSynchronization(Boolean.valueOf(value));
                    break;
                case USE_1PC_FOR_AUTOCOMMIT_TX:
                    builder.transaction().use1PcForAutoCommitTransactions(Boolean.valueOf(value));
                    break;
                //Pedro -- this parameter activates the total order protocol
                case TRANSACTION_PROTOCOL:
                    builder.transaction().transactionProtocol(TransactionProtocol.valueOf(value));
                    break;
                default:
                    throw ParseUtils.unexpectedAttribute(reader, i);
            }
        }

        if (!transactionModeSpecified && forceSetTransactional) builder.transaction().transactionMode(TransactionMode.TRANSACTIONAL);

        while (reader.hasNext() && (reader.nextTag() != XMLStreamConstants.END_ELEMENT)) {
            Element element = Element.forName(reader.getLocalName());
            switch (element) {
                case RECOVERY:
                    parseRecovery(reader, builder);
                    break;
                //Pedro -- total order
                case TOTAL_ORDER_THREADING:
                    parseTotalOrderThreading(reader, builder);
                    break;
                default:
                    throw ParseUtils.unexpectedElement(reader);
            }
        }

    }

    private void parseRecovery(XMLStreamReader reader, ConfigurationBuilder builder) throws XMLStreamException {
        for (int i = 0; i < reader.getAttributeCount(); i++) {
            ParseUtils.requireNoNamespaceAttribute(reader, i);
            String value = replaceSystemProperties(reader.getAttributeValue(i));
            Attribute attribute = Attribute.forName(reader.getAttributeLocalName(i));
            switch (attribute) {
                case ENABLED:
                    if (Boolean.valueOf(value))
                        builder.transaction().recovery().enable();
                    else
                        builder.transaction().recovery().disable();
                    break;
                case RECOVERY_INFO_CACHE_NAME:
                    builder.transaction().recovery().recoveryInfoCacheName(value);
                    break;
                default:
                    throw ParseUtils.unexpectedAttribute(reader, i);
            }
        }

        ParseUtils.requireNoContent(reader);
    }

    private void parseTotalOrderThreading(XMLStreamReader reader, ConfigurationBuilder builder)
            throws XMLStreamException {
        for (int i = 0; i < reader.getAttributeCount(); i++) {
            ParseUtils.requireNoNamespaceAttribute(reader, i);
            String value = replaceSystemProperties(reader.getAttributeValue(i));
            Attribute attribute = Attribute.forName(reader.getAttributeLocalName(i));
            switch (attribute) {
                case CORE_POOL_SIZE:
                    builder.transaction().totalOrderThreading().corePoolSize(Integer.valueOf(value));
                    break;
                case MAXIMUM_POOL_SIZE:
                    builder.transaction().totalOrderThreading().maximumPoolSize(Integer.valueOf(value));
                    break;
                case KEEP_ALIVE_TIME:
                    builder.transaction().totalOrderThreading().keepAliveTime(Long.valueOf(value));
                    break;
                case QUEUE_SIZE:
                    builder.transaction().totalOrderThreading().queueSize(Integer.valueOf(value));
                    break;
                default:
                    throw ParseUtils.unexpectedAttribute(reader, i);
            }
        }

        ParseUtils.requireNoContent(reader);
    }

    private void parseUnsafe(XMLStreamReader reader, ConfigurationBuilder builder) throws XMLStreamException {
        for (int i = 0; i < reader.getAttributeCount(); i++) {
            ParseUtils.requireNoNamespaceAttribute(reader, i);
            String value = replaceSystemProperties(reader.getAttributeValue(i));
            Attribute attribute = Attribute.forName(reader.getAttributeLocalName(i));
            switch (attribute) {
                case UNRELIABLE_RETURN_VALUES:
                    builder.unsafe().unreliableReturnValues(Boolean.valueOf(value));
                    break;
                default:
                    throw ParseUtils.unexpectedAttribute(reader, i);
            }
        }

        ParseUtils.requireNoContent(reader);

    }

    private void parseStoreAsBinary(XMLStreamReader reader, ConfigurationBuilder builder) throws XMLStreamException {
        for (int i = 0; i < reader.getAttributeCount(); i++) {
            ParseUtils.requireNoNamespaceAttribute(reader, i);
            String value = replaceSystemProperties(reader.getAttributeValue(i));
            Attribute attribute = Attribute.forName(reader.getAttributeLocalName(i));
            switch (attribute) {
                case ENABLED:
                    if (Boolean.valueOf(value))
                        builder.storeAsBinary().enable();
                    else
                        builder.storeAsBinary().disable();
                    break;
                case STORE_KEYS_AS_BINARY:
                    builder.storeAsBinary().storeKeysAsBinary(Boolean.valueOf(value));
                    break;
                case STORE_VALUES_AS_BINARY:
                    builder.storeAsBinary().storeValuesAsBinary(Boolean.valueOf(value));
                    break;
                default:
                    throw ParseUtils.unexpectedAttribute(reader, i);
            }
        }

        ParseUtils.requireNoContent(reader);

    }

    private void parseLocking(XMLStreamReader reader, ConfigurationBuilder builder) throws XMLStreamException {
        for (int i = 0; i < reader.getAttributeCount(); i++) {
            ParseUtils.requireNoNamespaceAttribute(reader, i);
            String value = replaceSystemProperties(reader.getAttributeValue(i));
            Attribute attribute = Attribute.forName(reader.getAttributeLocalName(i));
            switch (attribute) {
                case CONCURRENCY_LEVEL:
                    builder.locking().concurrencyLevel(Integer.valueOf(value));
                    break;
                case ISOLATION_LEVEL:
                    builder.locking().isolationLevel(IsolationLevel.valueOf(value));
                    break;
                case LOCK_ACQUISITION_TIMEOUT:
                    builder.locking().lockAcquisitionTimeout(Long.valueOf(value));
                    break;
                case USE_LOCK_STRIPING:
                    builder.locking().useLockStriping(Boolean.valueOf(value));
                    break;
                case WRITE_SKEW_CHECK:
                    builder.locking().writeSkewCheck(Boolean.valueOf(value));
                    break;
                default:
                    throw ParseUtils.unexpectedAttribute(reader, i);
            }
        }

        ParseUtils.requireNoContent(reader);

    }

    private void parseLoaders(XMLStreamReader reader, ConfigurationBuilder builder) throws XMLStreamException {
        for (int i = 0; i < reader.getAttributeCount(); i++) {
            ParseUtils.requireNoNamespaceAttribute(reader, i);
            String value = replaceSystemProperties(reader.getAttributeValue(i));
            Attribute attribute = Attribute.forName(reader.getAttributeLocalName(i));
            switch (attribute) {
                case PASSIVATION:
                    builder.loaders().passivation(Boolean.valueOf(value));
                    break;
                case PRELOAD:
                    builder.loaders().preload(Boolean.valueOf(value));
                    break;
                case SHARED:
                    builder.loaders().shared(Boolean.valueOf(value));
                    break;
                default:
                    throw ParseUtils.unexpectedAttribute(reader, i);
            }
        }

        while (reader.hasNext() && (reader.nextTag() != XMLStreamConstants.END_ELEMENT)) {
            Element element = Element.forName(reader.getLocalName());
            switch (element) {
                case LOADER:
                    parseLoader(reader, builder);
                    break;
                default:
                    throw ParseUtils.unexpectedElement(reader);
            }
        }
    }

    private void parseLoader(XMLStreamReader reader, ConfigurationBuilder builder) throws XMLStreamException {
        CacheLoader loader = null;
        Boolean fetchPersistentState = null;
        Boolean ignoreModifications = null;
        Boolean purgeOnStartup = null;
        Integer purgerThreads = null;
        Boolean purgeSynchronously = null;

        for (int i = 0; i < reader.getAttributeCount(); i++) {
            ParseUtils.requireNoNamespaceAttribute(reader, i);
            String value = replaceSystemProperties(reader.getAttributeValue(i));
            Attribute attribute = Attribute.forName(reader.getAttributeLocalName(i));
            switch (attribute) {
                case CLASS:
                    loader = Util.getInstance(value, cl);
                    break;
                case FETCH_PERSISTENT_STATE:
                    fetchPersistentState = Boolean.valueOf(value);
                    break;
                case IGNORE_MODIFICATIONS:
                    ignoreModifications = Boolean.valueOf(value);
                    break;
                case PURGE_ON_STARTUP:
                    purgeOnStartup = Boolean.valueOf(value);
                    break;
                case PURGER_THREADS:
                    purgerThreads = Integer.valueOf(value);
                    break;
                case PURGE_SYNCHRONOUSLY:
                    purgeSynchronously = Boolean.valueOf(value);
                    break;
                default:
                    throw ParseUtils.unexpectedAttribute(reader, i);
            }
        }

        if (loader != null) {
            if (loader instanceof FileCacheStore) {
                FileCacheStoreConfigurationBuilder fcscb = builder.loaders().addFileCacheStore();
                if (fetchPersistentState != null)
                    fcscb.fetchPersistentState(fetchPersistentState);
                if (ignoreModifications != null)
                    fcscb.ignoreModifications(ignoreModifications);
                if (purgeOnStartup != null)
                    fcscb.purgeOnStartup(purgeOnStartup);
                if (purgeSynchronously != null)
                    fcscb.purgeSynchronously(purgeSynchronously);
                parseLoaderChildren(reader, fcscb);
            } else {
                LoaderConfigurationBuilder lcb = builder.loaders().addCacheLoader();
                lcb.cacheLoader(loader);
                if (fetchPersistentState != null)
                    lcb.fetchPersistentState(fetchPersistentState);
                if (ignoreModifications != null)
                    lcb.ignoreModifications(ignoreModifications);
                if (purgerThreads != null)
                    lcb.purgerThreads(purgerThreads);
                if (purgeOnStartup != null)
                    lcb.purgeOnStartup(purgeOnStartup);
                if (purgeSynchronously != null)
                    lcb.purgeSynchronously(purgeSynchronously);
                parseLoaderChildren(reader, lcb);
            }

        }

    }

    private void parseLoaderChildren(XMLStreamReader reader, AbstractLoaderConfigurationBuilder<?> loaderBuilder) throws XMLStreamException {
        while (reader.hasNext() && (reader.nextTag() != XMLStreamConstants.END_ELEMENT)) {
            Element element = Element.forName(reader.getLocalName());
            switch (element) {
                case ASYNC:
                    parseAsyncLoader(reader, loaderBuilder);
                    break;
                case PROPERTIES:
                    loaderBuilder.withProperties(parseProperties(reader));
                    break;
                case SINGLETON_STORE:
                    parseSingletonStore(reader, loaderBuilder);
                    break;
                default:
                    throw ParseUtils.unexpectedElement(reader);
            }
        }
    }

    private void parseSingletonStore(XMLStreamReader reader, AbstractLoaderConfigurationBuilder<?> loaderBuilder) throws XMLStreamException {
        for (int i = 0; i < reader.getAttributeCount(); i++) {
            ParseUtils.requireNoNamespaceAttribute(reader, i);
            String value = replaceSystemProperties(reader.getAttributeValue(i));
            Attribute attribute = Attribute.forName(reader.getAttributeLocalName(i));
            switch (attribute) {
                case ENABLED:
                    if (Boolean.valueOf(value))
                        loaderBuilder.singletonStore().enable();
                    else
                        loaderBuilder.singletonStore().disable();
                    break;
                case PUSH_STATE_TIMEOUT:
                    loaderBuilder.singletonStore().pushStateTimeout(Long.valueOf(value));
                    break;
                case PUSH_STATE_WHEN_COORDINATOR:
                    loaderBuilder.singletonStore().pushStateWhenCoordinator(Boolean.valueOf(value));
                    break;
                default:
                    throw ParseUtils.unexpectedAttribute(reader, i);
            }
        }

        ParseUtils.requireNoContent(reader);
    }

    private void parseAsyncLoader(XMLStreamReader reader, AbstractLoaderConfigurationBuilder loaderBuilder) throws XMLStreamException {
        for (int i = 0; i < reader.getAttributeCount(); i++) {
            ParseUtils.requireNoNamespaceAttribute(reader, i);
            String value = replaceSystemProperties(reader.getAttributeValue(i));
            Attribute attribute = Attribute.forName(reader.getAttributeLocalName(i));
            switch (attribute) {
                case ENABLED:
                    if (Boolean.valueOf(value))
                        loaderBuilder.async().enable();
                    else
                        loaderBuilder.async().disable();
                    break;
                case FLUSH_LOCK_TIMEOUT:
                    loaderBuilder.async().flushLockTimeout(Long.valueOf(value));
                    break;
                case MODIFICTION_QUEUE_SIZE:
                    loaderBuilder.async().modificationQueueSize(Integer.valueOf(value));
                    break;
                case SHUTDOWN_TIMEOUT:
                    loaderBuilder.async().shutdownTimeout(Long.valueOf(value));
                    break;
                case THREAD_POOL_SIZE:
                    loaderBuilder.async().threadPoolSize(Integer.valueOf(value));
                    break;
                default:
                    throw ParseUtils.unexpectedAttribute(reader, i);
            }
        }

        ParseUtils.requireNoContent(reader);

    }

    private void parseJmxStatistics(XMLStreamReader reader, ConfigurationBuilder builder) throws XMLStreamException {
        for (int i = 0; i < reader.getAttributeCount(); i++) {
            ParseUtils.requireNoNamespaceAttribute(reader, i);
            String value = replaceSystemProperties(reader.getAttributeValue(i));
            Attribute attribute = Attribute.forName(reader.getAttributeLocalName(i));
            switch (attribute) {
                case ENABLED:
                    if (Boolean.valueOf(value))
                        builder.jmxStatistics().enable();
                    else
                        builder.jmxStatistics().disable();
                    break;
                default:
                    throw ParseUtils.unexpectedAttribute(reader, i);
            }
        }

        ParseUtils.requireNoContent(reader);
    }

    private void parseInvocationBatching(XMLStreamReader reader, ConfigurationBuilder builder) throws XMLStreamException {
        for (int i = 0; i < reader.getAttributeCount(); i++) {
            ParseUtils.requireNoNamespaceAttribute(reader, i);
            String value = replaceSystemProperties(reader.getAttributeValue(i));
            Attribute attribute = Attribute.forName(reader.getAttributeLocalName(i));
            switch (attribute) {
                case ENABLED:
                    if (Boolean.valueOf(value))
                        builder.invocationBatching().enable();
                    else
                        builder.invocationBatching().disable();
                    break;
                default:
                    throw ParseUtils.unexpectedAttribute(reader, i);
            }
        }

        ParseUtils.requireNoContent(reader);

    }

    private void parseIndexing(XMLStreamReader reader, ConfigurationBuilder builder) throws XMLStreamException {
        for (int i = 0; i < reader.getAttributeCount(); i++) {
            ParseUtils.requireNoNamespaceAttribute(reader, i);
            String value = replaceSystemProperties(reader.getAttributeValue(i));
            Attribute attribute = Attribute.forName(reader.getAttributeLocalName(i));
            switch (attribute) {
                case ENABLED:
                    if (Boolean.valueOf(value))
                        builder.indexing().enable();
                    else
                        builder.indexing().disable();
                    break;
                case INDEX_LOCAL_ONLY:
                    builder.indexing().indexLocalOnly(Boolean.valueOf(value));
                    break;
                default:
                    throw ParseUtils.unexpectedAttribute(reader, i);
            }
        }
        Properties indexingProperties = null;
        while (reader.hasNext() && (reader.nextTag() != XMLStreamConstants.END_ELEMENT)) {
            Element element = Element.forName(reader.getLocalName());
            switch (element) {
                case PROPERTIES: {
                    indexingProperties = parseProperties(reader);
                    break;
                }
                default: {
                    throw ParseUtils.unexpectedElement(reader);
                }
            }
        }
        IndexingConfigurationBuilder indexing = builder.indexing();
        if (indexingProperties != null) {
            indexing.withProperties(indexingProperties);
        }
    }

    private void parseExpiration(XMLStreamReader reader, ConfigurationBuilder builder) throws XMLStreamException {
        for (int i = 0; i < reader.getAttributeCount(); i++) {
            ParseUtils.requireNoNamespaceAttribute(reader, i);
            String value = replaceSystemProperties(reader.getAttributeValue(i));
            Attribute attribute = Attribute.forName(reader.getAttributeLocalName(i));
            switch (attribute) {
                case LIFESPAN:
                    builder.expiration().lifespan(Long.valueOf(value));
                    break;
                case MAX_IDLE:
                    builder.expiration().maxIdle(Long.valueOf(value));
                    break;
                case REAPER_ENABLED:
                    if (Boolean.valueOf(value))
                        builder.expiration().enableReaper();
                    else
                        builder.expiration().disableReaper();
                    break;
                case WAKE_UP_INTERVAL:
                    builder.expiration().wakeUpInterval(Long.valueOf(value));
                    break;
                default:
                    throw ParseUtils.unexpectedAttribute(reader, i);
            }
        }

        ParseUtils.requireNoContent(reader);

    }

    private void parseEviction(XMLStreamReader reader, ConfigurationBuilder builder) throws XMLStreamException {
        for (int i = 0; i < reader.getAttributeCount(); i++) {
            ParseUtils.requireNoNamespaceAttribute(reader, i);
            String value = replaceSystemProperties(reader.getAttributeValue(i));
            Attribute attribute = Attribute.forName(reader.getAttributeLocalName(i));
            switch (attribute) {
                case MAX_ENTRIES:
                    builder.eviction().maxEntries(Integer.valueOf(value));
                    break;
                case STRATEGY:
                    builder.eviction().strategy(EvictionStrategy.valueOf(value));
                    break;
                case THREAD_POLICY:
                    builder.eviction().threadPolicy(EvictionThreadPolicy.valueOf(value));
                    break;
                case WAKE_UP_INTERVAL:
                    final Long wakeUpInterval = Long.valueOf(value);
                    log.evictionWakeUpIntervalDeprecated(wakeUpInterval);
                    builder.expiration().wakeUpInterval(wakeUpInterval);
                    break;
                default:
                    throw ParseUtils.unexpectedAttribute(reader, i);
            }
        }

        ParseUtils.requireNoContent(reader);

    }

    private void parseDeadlockDetection(XMLStreamReader reader, ConfigurationBuilder builder) throws XMLStreamException {

        for (int i = 0; i < reader.getAttributeCount(); i++) {
            ParseUtils.requireNoNamespaceAttribute(reader, i);
            String value = replaceSystemProperties(reader.getAttributeValue(i));
            Attribute attribute = Attribute.forName(reader.getAttributeLocalName(i));
            switch (attribute) {
                case ENABLED:
                    if (Boolean.valueOf(value))
                        builder.deadlockDetection().enable();
                    else
                        builder.deadlockDetection().disable();
                    break;
                case SPIN_DURATION:
                    builder.deadlockDetection().spinDuration(Long.valueOf(value).intValue());
                    break;
                default:
                    throw ParseUtils.unexpectedAttribute(reader, i);
            }
        }

        ParseUtils.requireNoContent(reader);

    }

    private void parseDataContainer(XMLStreamReader reader, ConfigurationBuilder builder) throws XMLStreamException {
        for (int i = 0; i < reader.getAttributeCount(); i++) {
            ParseUtils.requireNoNamespaceAttribute(reader, i);
            String value = replaceSystemProperties(reader.getAttributeValue(i));
            Attribute attribute = Attribute.forName(reader.getAttributeLocalName(i));
            switch (attribute) {
                case CLASS:
                    builder.dataContainer().dataContainer(Util.<DataContainer>getInstance(value, cl));
                    break;
                default:
                    throw ParseUtils.unexpectedAttribute(reader, i);
            }
        }

        while (reader.hasNext() && (reader.nextTag() != XMLStreamConstants.END_ELEMENT)) {
            Element element = Element.forName(reader.getLocalName());
            switch (element) {
                case PROPERTIES:
                    builder.dataContainer().withProperties(parseProperties(reader));
                    break;
                default:
                    throw ParseUtils.unexpectedElement(reader);
            }
        }
    }

    private void parseCustomInterceptors(XMLStreamReader reader, ConfigurationBuilder builder) throws XMLStreamException {
        ParseUtils.requireNoAttributes(reader);

        while (reader.hasNext() && (reader.nextTag() != XMLStreamConstants.END_ELEMENT)) {
            Element element = Element.forName(reader.getLocalName());
            switch (element) {
                case INTERCEPTOR:
                    parseInterceptor(reader, builder);
                    break;
                default:
                    throw ParseUtils.unexpectedElement(reader);
            }
        }

    }

    private void parseInterceptor(XMLStreamReader reader, ConfigurationBuilder builder) throws XMLStreamException {

        InterceptorConfigurationBuilder interceptorBuilder = builder.customInterceptors().addInterceptor();

        for (int i = 0; i < reader.getAttributeCount(); i++) {
            ParseUtils.requireNoNamespaceAttribute(reader, i);
            String value = replaceSystemProperties(reader.getAttributeValue(i));
            Attribute attribute = Attribute.forName(reader.getAttributeLocalName(i));
            switch (attribute) {
                case AFTER:
                    interceptorBuilder.after(Util.<CommandInterceptor>loadClass(value, cl));
                    break;
                case BEFORE:
                    interceptorBuilder.before(Util.<CommandInterceptor>loadClass(value, cl));
                    break;
                case CLASS:
                    interceptorBuilder.interceptor(Util.<CommandInterceptor>getInstance(value, cl));
                    break;
                case INDEX:
                    interceptorBuilder.index(Integer.valueOf(value));
                    break;
                case POSITION:
                    interceptorBuilder.position(Position.valueOf(value.toUpperCase()));
                    break;
                default:
                    throw ParseUtils.unexpectedAttribute(reader, i);
            }
        }

        ParseUtils.requireNoContent(reader);
    }

    private void parseClustering(XMLStreamReader reader, ConfigurationBuilder builder) throws XMLStreamException {

        String clusteringMode = null;
        boolean synchronous = false;
        boolean asynchronous = false;

        for (int i = 0; i < reader.getAttributeCount(); i++) {
            ParseUtils.requireNoNamespaceAttribute(reader, i);
            String value = replaceSystemProperties(reader.getAttributeValue(i));
            Attribute attribute = Attribute.forName(reader.getAttributeLocalName(i));
            switch (attribute) {
                case MODE:
                    clusteringMode = value;
                    break;
                default:
                    throw ParseUtils.unexpectedAttribute(reader, i);
            }
        }

        while (reader.hasNext() && (reader.nextTag() != XMLStreamConstants.END_ELEMENT)) {
            Element element = Element.forName(reader.getLocalName());
            switch (element) {
                case ASYNC:
                    asynchronous = true;
                    setMode(builder, clusteringMode, asynchronous, synchronous, reader);
                    parseAsync(reader, builder);
                    break;
                case HASH:
                    parseHash(reader, builder);
                    break;
                case L1:
                    parseL1reader(reader, builder);
                    break;
                case STATE_RETRIEVAL:
                    parseStateRetrieval(reader, builder);
                    break;
                case STATE_TRANSFER:
                    parseStateTransfer(reader, builder);
                    break;
                case SYNC:
                    synchronous = true;
                    setMode(builder, clusteringMode, asynchronous, synchronous, reader);
                    parseSync(reader, builder);
                    break;
                default:
                    throw ParseUtils.unexpectedElement(reader);
            }
        }

        if (!synchronous && !asynchronous)
            setMode(builder, clusteringMode, asynchronous, asynchronous, reader);


    }

    private void setMode(ConfigurationBuilder builder, String clusteringMode, boolean asynchronous, boolean synchronous, XMLStreamReader reader) {
        if (synchronous && asynchronous)
            throw new ConfigurationException("Cannot configure <sync> and <async> on the same cluster, " + reader.getLocation());

        if (clusteringMode != null) {
            String mode = clusteringMode.toUpperCase();
            if (ParsedCacheMode.REPL.matches(mode)) {
                if (!asynchronous)
                    builder.clustering().cacheMode(REPL_SYNC);
                else
                    builder.clustering().cacheMode(REPL_ASYNC);
            } else if (ParsedCacheMode.INVALIDATION.matches(mode)) {
                if (!asynchronous)
                    builder.clustering().cacheMode(INVALIDATION_SYNC);
                else
                    builder.clustering().cacheMode(INVALIDATION_ASYNC);
            } else if (ParsedCacheMode.DIST.matches(mode)) {
                if (!asynchronous)
                    builder.clustering().cacheMode(DIST_SYNC);
                else
                    builder.clustering().cacheMode(DIST_ASYNC);
            } else if (ParsedCacheMode.LOCAL.matches(mode)) {
                builder.clustering().cacheMode(LOCAL);
            } else {
                throw new ConfigurationException("Invalid clustering mode " + clusteringMode + ", " + reader.getLocation());
            }
        } else {
            // If no cache mode is given but sync or async is specified, default to DIST
            if (synchronous)
                builder.clustering().cacheMode(DIST_SYNC);
            else if (asynchronous)
                builder.clustering().cacheMode(DIST_ASYNC);
        }
    }

    private void parseSync(XMLStreamReader reader, ConfigurationBuilder builder) throws XMLStreamException {

        for (int i = 0; i < reader.getAttributeCount(); i++) {
            ParseUtils.requireNoNamespaceAttribute(reader, i);
            String value = replaceSystemProperties(reader.getAttributeValue(i));
            Attribute attribute = Attribute.forName(reader.getAttributeLocalName(i));
            switch (attribute) {
                case REPL_TIMEOUT:
                    builder.clustering().sync().replTimeout(Long.valueOf(value));
                    break;

                default:
                    throw ParseUtils.unexpectedAttribute(reader, i);
            }
        }

        ParseUtils.requireNoContent(reader);

    }

    private void parseStateRetrieval(XMLStreamReader reader, ConfigurationBuilder builder) throws XMLStreamException{

        for (int i = 0; i < reader.getAttributeCount(); i++) {
            ParseUtils.requireNoNamespaceAttribute(reader, i);
            String value = replaceSystemProperties(reader.getAttributeValue(i));
            Attribute attribute = Attribute.forName(reader.getAttributeLocalName(i));
            switch (attribute) {
                case ALWAYS_PROVIDE_IN_MEMORY_STATE:
                    log.alwaysProvideInMemoryStateDeprecated();
                    break;
                case FETCH_IN_MEMORY_STATE:
                    log.stateRetrievalConfigurationDeprecaced();
                    builder.clustering().stateTransfer().fetchInMemoryState(Boolean.valueOf(value));
                    break;
                case INITIAL_RETRY_WAIT_TIME:
                    log.initialRetryWaitTimeDeprecated();
                    break;
                case LOG_FLUSH_TIMEOUT:
                    log.logFlushTimeoutDeprecated();
                    break;
                case MAX_NON_PROGRESSING_LOG_WRITES:
                    log.maxProgressingLogWritesDeprecated();
                    break;
                case NUM_RETRIES:
                    log.numRetriesDeprecated();
                    break;
                case RETRY_WAIT_TIME_INCREASE_FACTOR:
                    log.retryWaitTimeIncreaseFactorDeprecated();
                    break;
                case TIMEOUT:
                    log.stateRetrievalConfigurationDeprecaced();
                    builder.clustering().stateTransfer().timeout(Long.valueOf(value));
                    break;
                default:
                    throw ParseUtils.unexpectedAttribute(reader, i);
            }
        }

        ParseUtils.requireNoContent(reader);

    }

    private void parseStateTransfer(XMLStreamReader reader, ConfigurationBuilder builder) throws XMLStreamException{

        for (int i = 0; i < reader.getAttributeCount(); i++) {
            ParseUtils.requireNoNamespaceAttribute(reader, i);
            String value = replaceSystemProperties(reader.getAttributeValue(i));
            Attribute attribute = Attribute.forName(reader.getAttributeLocalName(i));
            switch (attribute) {
                case FETCH_IN_MEMORY_STATE:
                    builder.clustering().stateTransfer().fetchInMemoryState(Boolean.valueOf(value).booleanValue());
                    break;
                case TIMEOUT:
                    builder.clustering().stateTransfer().timeout(Long.valueOf(value).longValue());
                    break;
                case CHUNK_SIZE:
                    builder.clustering().stateTransfer().chunkSize(Integer.valueOf(value).intValue());
                    break;
                default:
                    throw ParseUtils.unexpectedAttribute(reader, i);
            }
        }

        ParseUtils.requireNoContent(reader);

    }

    private void parseL1reader(XMLStreamReader reader, ConfigurationBuilder builder) throws XMLStreamException {

        for (int i = 0; i < reader.getAttributeCount(); i++) {
            ParseUtils.requireNoNamespaceAttribute(reader, i);
            String value = replaceSystemProperties(reader.getAttributeValue(i));
            Attribute attribute = Attribute.forName(reader.getAttributeLocalName(i));
            switch (attribute) {
                case ENABLED:
                    if (Boolean.valueOf(value))
                        builder.clustering().l1().enable();
                    else
                        builder.clustering().l1().disable();
                    break;
                case INVALIDATION_THRESHOLD:
                    builder.clustering().l1().invalidationThreshold(Integer.valueOf(value));
                    break;
                case LIFESPAN:
                    builder.clustering().l1().lifespan(Long.valueOf(value));
                    break;
                case ON_REHASH:
                    if (Boolean.valueOf(value))
                        builder.clustering().l1().enableOnRehash();
                    else
                        builder.clustering().l1().disableOnRehash();
                    break;
                default:
                    throw ParseUtils.unexpectedAttribute(reader, i);
            }
        }

        ParseUtils.requireNoContent(reader);

    }

    private void parseHash(XMLStreamReader reader, ConfigurationBuilder builder) throws XMLStreamException {
        for (int i = 0; i < reader.getAttributeCount(); i++) {
            ParseUtils.requireNoNamespaceAttribute(reader, i);
            String value = replaceSystemProperties(reader.getAttributeValue(i));
            Attribute attribute = Attribute.forName(reader.getAttributeLocalName(i));
            switch (attribute) {
                case CLASS:
                case HASH_FUNCTION_CLASS:
                    builder.clustering().hash().consistentHash(Util.<ConsistentHash> getInstance(value, cl));
                    break;
                case NUM_OWNERS:
                    builder.clustering().hash().numOwners(Integer.valueOf(value));
                    break;
                case NUM_VIRTUAL_NODES:
                    builder.clustering().hash().numVirtualNodes(Integer.valueOf(value));
                    break;
                case REHASH_ENABLED:
                    if (Boolean.valueOf(value))
                        builder.clustering().hash().rehashEnabled();
                    else
                        builder.clustering().hash().rehashDisabled();
                    break;
                case REHASH_RPC_TIMEOUT:
                    builder.clustering().hash().rehashRpcTimeout(Long.valueOf(value));
                    break;
                case REHASH_WAIT:
                    builder.clustering().hash().rehashWait(Long.valueOf(value));
                    break;
                default:
                    throw ParseUtils.unexpectedAttribute(reader, i);
            }
        }

        while (reader.hasNext() && (reader.nextTag() != XMLStreamConstants.END_ELEMENT)) {
            Element element = Element.forName(reader.getLocalName());
            switch (element) {
                case GROUPS:
                    parseGroups(reader, builder);
                    break;
                default:
                    throw ParseUtils.unexpectedElement(reader);
            }
        }

    }

    private void parseGroups(XMLStreamReader reader, ConfigurationBuilder builder) throws XMLStreamException {

        ParseUtils.requireSingleAttribute(reader, "enabled");

        for (int i = 0; i < reader.getAttributeCount(); i++) {
            ParseUtils.requireNoNamespaceAttribute(reader, i);
            String value = replaceSystemProperties(reader.getAttributeValue(i));
            Attribute attribute = Attribute.forName(reader.getAttributeLocalName(i));
            switch (attribute) {
                case ENABLED:
                    if (Boolean.valueOf(value))
                        builder.clustering().hash().groups().enabled();
                    else
                        builder.clustering().hash().groups().disabled();
                    break;
                default:
                    throw ParseUtils.unexpectedAttribute(reader, i);
            }
        }

        while (reader.hasNext() && (reader.nextTag() != XMLStreamConstants.END_ELEMENT)) {
            Element element = Element.forName(reader.getLocalName());
            switch (element) {
                case GROUPER:
                    String value = ParseUtils.readStringAttributeElement(reader, "class");
                    builder.clustering().hash().groups().addGrouper(Util.<Grouper<?>>getInstance(value, cl));
                    break;
                default:
                    throw ParseUtils.unexpectedElement(reader);
            }
        }

    }

    private void parseAsync(XMLStreamReader reader, ConfigurationBuilder builder) throws XMLStreamException {
        for (int i = 0; i < reader.getAttributeCount(); i++) {
            ParseUtils.requireNoNamespaceAttribute(reader, i);
            String value = replaceSystemProperties(reader.getAttributeValue(i));
            Attribute attribute = Attribute.forName(reader.getAttributeLocalName(i));
            switch (attribute) {
                case ASYNC_MARSHALLING:
                    if (Boolean.valueOf(value))
                        builder.clustering().async().asyncMarshalling();
                    else
                        builder.clustering().async().syncMarshalling();
                    break;
                case REPL_QUEUE_CLASS:
                    builder.clustering().async().replQueue(Util.<ReplicationQueue> getInstance(value, cl));
                    break;
                case REPL_QUEUE_INTERVAL:
                    builder.clustering().async().replQueueInterval(Long.valueOf(value));
                    break;
                case REPL_QUEUE_MAX_ELEMENTS:
                    builder.clustering().async().replQueueMaxElements(Integer.valueOf(value));
                    break;
                case USE_REPL_QUEUE:
                    builder.clustering().async().useReplQueue(Boolean.valueOf(value));
                    break;
                default:
                    throw ParseUtils.unexpectedAttribute(reader, i);
            }
        }

        ParseUtils.requireNoContent(reader);

    }

    private void parseGlobal(XMLStreamReader reader, GlobalConfigurationBuilder builder) throws XMLStreamException {

        ParseUtils.requireNoAttributes(reader);
        boolean transportParsed = false;
        while (reader.hasNext() && (reader.nextTag() != XMLStreamConstants.END_ELEMENT)) {
            Element element = Element.forName(reader.getLocalName());
            switch (element) {
                case ASYNC_LISTENER_EXECUTOR: {
                    parseAsyncListenerExectuor(reader, builder);
                    break;
                }
                case ASYNC_TRANSPORT_EXECUTOR: {
                    parseAsyncTransportExecutor(reader, builder);
                    break;
                }
                case EVICTION_SCHEDULED_EXECUTOR: {
                    parseEvictionScheduledExecutor(reader, builder);
                    break;
                }
                case GLOBAL_JMX_STATISTICS: {
                    parseGlobalJMXStatistics(reader, builder);
                    break;
                }
                case REPLICATION_QUEUE_SCHEDULED_EXECUTOR: {
                    parseReplicationQueueScheduledExecutor(reader, builder);
                    break;
                }
                case SERIALIZATION: {
                    parseSerialization(reader, builder);
                    break;
                }
                case SHUTDOWN: {
                    parseShutdown(reader, builder);
                    break;
                }
                case TRANSPORT: {
                    parseTransport(reader, builder);
                    transportParsed = true;
                    break;
                }
                default: {
                    throw ParseUtils.unexpectedElement(reader);
                }
            }
        }
        if (!transportParsed) {
            // make sure there is no "default" transport
            builder.transport().transport(null);
        } else {
            // The transport *has* been parsed.  If we don't have a transport set, make sure we set the default.
            if (builder.transport().getTransport() == null) {
                builder.transport().transport(Util.getInstance(TransportConfigurationBuilder.DEFAULT_TRANSPORT));
            }
        }
    }

    private void parseTransport(XMLStreamReader reader, GlobalConfigurationBuilder builder) throws XMLStreamException {

        for (int i = 0; i < reader.getAttributeCount(); i++) {
            ParseUtils.requireNoNamespaceAttribute(reader, i);
            String value = replaceSystemProperties(reader.getAttributeValue(i));
            Attribute attribute = Attribute.forName(reader.getAttributeLocalName(i));
            switch (attribute) {
                case CLUSTER_NAME: {
                    builder.transport().clusterName(value);
                    break;
                }
                case DISTRIBUTED_SYNC_TIMEOUT: {
                    builder.transport().distributedSyncTimeout(Long.valueOf(value));
                    break;
                }
                case MACHINE_ID: {
                    builder.transport().machineId(value);
                    break;
                }
                case NODE_NAME: {
                    builder.transport().nodeName(value);
                    break;
                }
                case RACK_ID: {
                    builder.transport().rackId(value);
                    break;
                }
                case SITE_ID: {
                    builder.transport().siteId(value);
                    break;
                }
                case STRICT_PEER_TO_PEER: {
                    builder.transport().strictPeerToPeer(Boolean.valueOf(value));
                    break;
                }
                case TRANSPORT_CLASS: {
                    builder.transport().transport(Util.<Transport> getInstance(value, cl));
                    break;
                }
                default: {
                    throw ParseUtils.unexpectedAttribute(reader, i);
                }
            }
        }

        while (reader.hasNext() && (reader.nextTag() != XMLStreamConstants.END_ELEMENT)) {
            Element element = Element.forName(reader.getLocalName());
            switch (element) {
                case PROPERTIES: {
                    builder.transport().withProperties(parseProperties(reader));
                    break;
                }
                default: {
                    throw ParseUtils.unexpectedElement(reader);
                }
            }
        }
    }

    private void parseShutdown(XMLStreamReader reader, GlobalConfigurationBuilder builder) throws XMLStreamException {

        for (int i = 0; i < reader.getAttributeCount(); i++) {
            ParseUtils.requireNoNamespaceAttribute(reader, i);
            String value = replaceSystemProperties(reader.getAttributeValue(i));
            Attribute attribute = Attribute.forName(reader.getAttributeLocalName(i));
            switch (attribute) {
                case HOOK_BEHAVIOR: {
                    builder.shutdown().hookBehavior(ShutdownHookBehavior.valueOf(value));
                    break;
                }
                default: {
                    throw ParseUtils.unexpectedElement(reader);
                }
            }
        }

        ParseUtils.requireNoContent(reader);
    }

    private void parseSerialization(XMLStreamReader reader, GlobalConfigurationBuilder builder)
            throws XMLStreamException {
        for (int i = 0; i < reader.getAttributeCount(); i++) {
            ParseUtils.requireNoNamespaceAttribute(reader, i);
            String value = replaceSystemProperties(reader.getAttributeValue(i));
            Attribute attribute = Attribute.forName(reader.getAttributeLocalName(i));
            switch (attribute) {
                case MARSHALLER_CLASS: {
                    builder.serialization().marshaller(Util.<Marshaller>getInstance(value, cl));
                    break;
                }
                case VERSION: {
                    builder.serialization().version(value);
                    break;
                }
                default: {
                    throw ParseUtils.unexpectedAttribute(reader, i);
                }
            }
        }

        while (reader.hasNext() && (reader.nextTag() != XMLStreamConstants.END_ELEMENT)) {
            Element element = Element.forName(reader.getLocalName());
            switch (element) {
                case ADVANCED_EXTERNALIZERS: {
                    parseAdvancedExternalizers(reader, builder);
                    break;
                }
                default: {
                    throw ParseUtils.unexpectedElement(reader);
                }
            }
        }

    }

    private void parseAdvancedExternalizers(XMLStreamReader reader, GlobalConfigurationBuilder builder)
            throws XMLStreamException {

        ParseUtils.requireNoAttributes(reader);

        while (reader.hasNext() && (reader.nextTag() != XMLStreamConstants.END_ELEMENT)) {
            Element element = Element.forName(reader.getLocalName());
            switch (element) {
                case ADVANCED_EXTERNALIZER: {
                    int attributes = reader.getAttributeCount();
                    AdvancedExternalizer<?> advancedExternalizer = null;
                    Integer id = null;
                    ParseUtils.requireAttributes(reader, Attribute.EXTERNALIZER_CLASS.getLocalName());
                    for (int i = 0; i < attributes; i++) {
                        String value = replaceSystemProperties(reader.getAttributeValue(i));
                        Attribute attribute = Attribute.forName(reader.getAttributeLocalName(i));
                        switch (attribute) {
                            case EXTERNALIZER_CLASS: {
                                advancedExternalizer = Util.getInstance(value, cl);
                                break;
                            }
                            case ID: {
                                id = Integer.valueOf(value);
                                break;
                            }
                            default: {
                                throw ParseUtils.unexpectedAttribute(reader, i);
                            }
                        }
                    }

                    ParseUtils.requireNoContent(reader);

                    if (id != null)
                        builder.serialization().addAdvancedExternalizer(id, advancedExternalizer);
                    else
                        builder.serialization().addAdvancedExternalizer(advancedExternalizer);
                    break;
                }
                default: {
                    throw ParseUtils.unexpectedElement(reader);
                }
            }
        }
    }

    private void parseReplicationQueueScheduledExecutor(XMLStreamReader reader, GlobalConfigurationBuilder builder)
            throws XMLStreamException {
        for (int i = 0; i < reader.getAttributeCount(); i++) {
            ParseUtils.requireNoNamespaceAttribute(reader, i);
            String value = replaceSystemProperties(reader.getAttributeValue(i));
            Attribute attribute = Attribute.forName(reader.getAttributeLocalName(i));
            switch (attribute) {
                case FACTORY: {
                    builder.replicationQueueScheduledExecutor().factory(Util.<ScheduledExecutorFactory> getInstance(value, cl));
                    break;
                }
                default: {
                    throw ParseUtils.unexpectedAttribute(reader, i);
                }
            }
        }

        while (reader.hasNext() && (reader.nextTag() != XMLStreamConstants.END_ELEMENT)) {
            Element element = Element.forName(reader.getLocalName());
            switch (element) {
                case PROPERTIES: {
                    builder.replicationQueueScheduledExecutor().withProperties(parseProperties(reader));
                    break;
                }
                default: {
                    throw ParseUtils.unexpectedElement(reader);
                }
            }
        }
    }

    private void parseGlobalJMXStatistics(XMLStreamReader reader, GlobalConfigurationBuilder builder)
            throws XMLStreamException {
        for (int i = 0; i < reader.getAttributeCount(); i++) {
            ParseUtils.requireNoNamespaceAttribute(reader, i);
            String value = replaceSystemProperties(reader.getAttributeValue(i));
            Attribute attribute = Attribute.forName(reader.getAttributeLocalName(i));
            // allowDuplicateDomains="true" cacheManagerName="" enabled="true" jmxDomain=""
            // mBeanServerLookup
            switch (attribute) {
                case ALLOW_DUPLICATE_DOMAINS: {
                    builder.globalJmxStatistics().allowDuplicateDomains(Boolean.valueOf(value));
                    break;
                }
                case CACHE_MANAGER_NAME: {
                    builder.globalJmxStatistics().cacheManagerName(value);
                    break;
                }
                case ENABLED: {
                    if (!Boolean.valueOf(value))
                        builder.globalJmxStatistics().disable();
                    else
                        builder.globalJmxStatistics().enable();
                    break;
                }
                case JMX_DOMAIN: {
                    builder.globalJmxStatistics().jmxDomain(value);
                    break;
                }
                case MBEAN_SERVER_LOOKUP: {
                    builder.globalJmxStatistics().mBeanServerLookup(Util.<MBeanServerLookup> getInstance(value, cl));
                    break;
                }
                default: {
                    throw ParseUtils.unexpectedAttribute(reader, i);
                }
            }
        }

        while (reader.hasNext() && (reader.nextTag() != XMLStreamConstants.END_ELEMENT)) {
            Element element = Element.forName(reader.getLocalName());
            switch (element) {
                case PROPERTIES: {
                    builder.globalJmxStatistics().withProperties(parseProperties(reader));
                    break;
                }
                default: {
                    throw ParseUtils.unexpectedElement(reader);
                }
            }
        }
    }

    private void parseEvictionScheduledExecutor(XMLStreamReader reader, GlobalConfigurationBuilder builder)
            throws XMLStreamException {
        for (int i = 0; i < reader.getAttributeCount(); i++) {
            ParseUtils.requireNoNamespaceAttribute(reader, i);
            String value = replaceSystemProperties(reader.getAttributeValue(i));
            Attribute attribute = Attribute.forName(reader.getAttributeLocalName(i));
            switch (attribute) {
                case FACTORY: {
                    builder.evictionScheduledExecutor().factory(Util.<ScheduledExecutorFactory> getInstance(value, cl));
                    break;
                }
                default: {
                    throw ParseUtils.unexpectedAttribute(reader, i);
                }
            }
        }

        while (reader.hasNext() && (reader.nextTag() != XMLStreamConstants.END_ELEMENT)) {
            Element element = Element.forName(reader.getLocalName());
            switch (element) {
                case PROPERTIES: {
                    builder.evictionScheduledExecutor().withProperties(parseProperties(reader));
                    break;
                }
                default: {
                    throw ParseUtils.unexpectedElement(reader);
                }
            }
        }
    }

    private void parseAsyncTransportExecutor(XMLStreamReader reader, GlobalConfigurationBuilder builder)
            throws XMLStreamException {
        for (int i = 0; i < reader.getAttributeCount(); i++) {
            ParseUtils.requireNoNamespaceAttribute(reader, i);
            String value = replaceSystemProperties(reader.getAttributeValue(i));
            Attribute attribute = Attribute.forName(reader.getAttributeLocalName(i));
            switch (attribute) {
                case FACTORY: {
                    builder.asyncTransportExecutor().factory(Util.<ExecutorFactory> getInstance(value, cl));
                    break;
                }
                default: {
                    throw ParseUtils.unexpectedAttribute(reader, i);
                }
            }
        }

        while (reader.hasNext() && (reader.nextTag() != XMLStreamConstants.END_ELEMENT)) {
            Element element = Element.forName(reader.getLocalName());
            switch (element) {
                case PROPERTIES: {
                    builder.asyncTransportExecutor().withProperties(parseProperties(reader));
                    break;
                }
                default: {
                    throw ParseUtils.unexpectedElement(reader);
                }
            }
        }
    }

    private void parseAsyncListenerExectuor(XMLStreamReader reader, GlobalConfigurationBuilder builder)
            throws XMLStreamException {

        for (int i = 0; i < reader.getAttributeCount(); i++) {
            ParseUtils.requireNoNamespaceAttribute(reader, i);
            String value = replaceSystemProperties(reader.getAttributeValue(i));
            Attribute attribute = Attribute.forName(reader.getAttributeLocalName(i));
            switch (attribute) {
                case FACTORY: {
                    builder.asyncListenerExecutor().factory(Util.<ExecutorFactory> getInstance(value, cl));
                    break;
                }
                default: {
                    throw ParseUtils.unexpectedAttribute(reader, i);
                }
            }
        }

        while (reader.hasNext() && (reader.nextTag() != XMLStreamConstants.END_ELEMENT)) {
            Element element = Element.forName(reader.getLocalName());
            switch (element) {
                case PROPERTIES: {
                    builder.asyncListenerExecutor().withProperties(parseProperties(reader));
                    break;
                }
                default: {
                    throw ParseUtils.unexpectedElement(reader);
                }
            }
        }

    }

    public static Properties parseProperties(XMLStreamReader reader) throws XMLStreamException {

        ParseUtils.requireNoAttributes(reader);

        Properties p = new Properties();
        while (reader.hasNext() && (reader.nextTag() != XMLStreamConstants.END_ELEMENT)) {
            Element element = Element.forName(reader.getLocalName());
            switch (element) {
                case PROPERTY: {
                    int attributes = reader.getAttributeCount();
                    ParseUtils.requireAttributes(reader, Attribute.NAME.getLocalName(), Attribute.VALUE.getLocalName());
                    String key = null;
                    String propertyValue = null;
                    for (int i = 0; i < attributes; i++) {
                        String value = replaceSystemProperties(reader.getAttributeValue(i));
                        Attribute attribute = Attribute.forName(reader.getAttributeLocalName(i));
                        switch (attribute) {
                            case NAME: {
                                key = value;
                                break;
                            } case VALUE: {
                                propertyValue = value;
                                break;
                            }
                            default: {
                                throw ParseUtils.unexpectedAttribute(reader, i);
                            }
                        }
                    }
                    p.put(key, propertyValue);

                    ParseUtils.requireNoContent(reader);

                    break;
                }
                default: {
                    throw ParseUtils.unexpectedElement(reader);
                }
            }
        }
        return p;
    }

}<|MERGE_RESOLUTION|>--- conflicted
+++ resolved
@@ -1,14 +1,8 @@
 package org.infinispan.configuration.parsing;
 
 import org.infinispan.config.ConfigurationException;
-import org.infinispan.configuration.cache.AbstractLoaderConfigurationBuilder;
-import org.infinispan.configuration.cache.ConfigurationBuilder;
-import org.infinispan.configuration.cache.FileCacheStoreConfigurationBuilder;
-import org.infinispan.configuration.cache.IndexingConfigurationBuilder;
+import org.infinispan.configuration.cache.*;
 import org.infinispan.configuration.cache.InterceptorConfiguration.Position;
-import org.infinispan.configuration.cache.InterceptorConfigurationBuilder;
-import org.infinispan.configuration.cache.LoaderConfigurationBuilder;
-import org.infinispan.configuration.cache.VersioningScheme;
 import org.infinispan.configuration.global.GlobalConfigurationBuilder;
 import org.infinispan.configuration.global.ShutdownHookBehavior;
 import org.infinispan.configuration.global.TransportConfigurationBuilder;
@@ -52,7 +46,6 @@
 import static org.infinispan.configuration.cache.CacheMode.*;
 
 public class Parser {
-<<<<<<< HEAD
 
     private static final Log log = LogFactory.getLog(Parser.class);
 
@@ -70,88 +63,6 @@
             String replacedValue = StringPropertyReplacer.replaceProperties(value);
             if (value.equals(replacedValue)) {
                 log.propertyCouldNotBeReplaced(value.substring(value.indexOf('{') + 1, value.indexOf('}')));
-=======
-   
-   private static final Log log = LogFactory.getLog(Parser.class); 
-
-   private static void safeClose(final Closeable closeable) {
-      if (closeable != null) try {
-          closeable.close();
-      } catch (Throwable t) {
-          log.failedToCloseResource(t);
-      }
-   }
-   
-   private static String replaceSystemProperties(String value) {
-      int dollar = value.indexOf('$');
-      if (dollar >= 0 && value.indexOf('{', dollar) > 0 && value.indexOf('}', dollar) > 0) {
-         String replacedValue = StringPropertyReplacer.replaceProperties(value);
-         if (value.equals(replacedValue)) {
-            log.propertyCouldNotBeReplaced(value.substring(value.indexOf('{') + 1, value.indexOf('}')));
-         }
-         return replacedValue;
-      } else {
-         return value;
-      }
-   }
-   
-   private final ClassLoader cl;
-
-   public Parser(ClassLoader cl) {
-      this.cl = cl;
-   }
-
-   public ConfigurationBuilderHolder parse(String filename) {
-      return parse(filename, new ConfigurationBuilderHolder());
-   }
-   
-   public ConfigurationBuilderHolder parse(String filename, ConfigurationBuilderHolder holder) {
-      FileLookup fileLookup = FileLookupFactory.newInstance();
-      return parse(fileLookup.lookupFile(filename, cl), holder);
-   }
-   
-   public ConfigurationBuilderHolder parse(InputStream is) {
-      return parse(is, new ConfigurationBuilderHolder());
-   }
-   
-   public ConfigurationBuilderHolder parse(InputStream is, ConfigurationBuilderHolder holder) {
-      if (holder == null) {
-         throw new IllegalArgumentException("Holder cannot be null");
-      }
-      try {
-         try {
-             BufferedInputStream input = new BufferedInputStream(is);
-             XMLStreamReader streamReader = XMLInputFactory.newInstance().createXMLStreamReader(input);
-             doParse(streamReader, holder);
-             streamReader.close();
-             input.close();
-             is.close();
-             return holder;
-         } finally {
-             safeClose(is);
-         }
-      } catch (ConfigurationException e) {
-         throw e;
-      } catch (Exception e) {
-            throw new ConfigurationException(e);
-      }
-   }
-   
-   private void doParse(XMLStreamReader reader, ConfigurationBuilderHolder holder) throws XMLStreamException {
-
-      Element root = ParseUtils.nextElement(reader);
-      
-      if (!root.getLocalName().equals(Element.ROOT.getLocalName())) {
-         throw ParseUtils.missingRequiredElement(reader, Collections.singleton(Element.ROOT));
-      }
-
-      while (reader.hasNext() && (reader.nextTag() != XMLStreamConstants.END_ELEMENT)) {
-         Element element = Element.forName(reader.getLocalName());
-         switch (element) {
-            case DEFAULT: {
-               parseDefaultCache(reader, holder.getDefaultConfigurationBuilder());
-               break;
->>>>>>> e59dd6fc
             }
             return replacedValue;
         } else {
@@ -166,16 +77,27 @@
     }
 
     public ConfigurationBuilderHolder parse(String filename) {
+        return parse(filename, new ConfigurationBuilderHolder());
+    }
+
+    public ConfigurationBuilderHolder parse(String filename, ConfigurationBuilderHolder holder) {
         FileLookup fileLookup = FileLookupFactory.newInstance();
-        return parse(fileLookup.lookupFile(filename, cl));
+        return parse(fileLookup.lookupFile(filename, cl), holder);
     }
 
     public ConfigurationBuilderHolder parse(InputStream is) {
+        return parse(is, new ConfigurationBuilderHolder());
+    }
+
+    public ConfigurationBuilderHolder parse(InputStream is, ConfigurationBuilderHolder holder) {
+        if (holder == null) {
+            throw new IllegalArgumentException("Holder cannot be null");
+        }
         try {
             try {
                 BufferedInputStream input = new BufferedInputStream(is);
                 XMLStreamReader streamReader = XMLInputFactory.newInstance().createXMLStreamReader(input);
-                ConfigurationBuilderHolder holder = doParse(streamReader);
+                doParse(streamReader, holder);
                 streamReader.close();
                 input.close();
                 is.close();
@@ -190,9 +112,7 @@
         }
     }
 
-    private ConfigurationBuilderHolder doParse(XMLStreamReader reader) throws XMLStreamException {
-
-        ConfigurationBuilderHolder holder = new ConfigurationBuilderHolder();
+    private void doParse(XMLStreamReader reader, ConfigurationBuilderHolder holder) throws XMLStreamException {
 
         Element root = ParseUtils.nextElement(reader);
 
@@ -220,7 +140,6 @@
                 }
             }
         }
-        return holder;
     }
 
     private void parseNamedCache(XMLStreamReader reader, ConfigurationBuilderHolder holder) throws XMLStreamException {
@@ -240,7 +159,6 @@
                 default:
                     throw ParseUtils.unexpectedAttribute(reader, i);
             }
-<<<<<<< HEAD
         }
         ConfigurationBuilder builder = holder.newConfigurationBuilder(name);
         parseCache(reader, builder);
@@ -304,522 +222,6 @@
                     break;
                 default:
                     throw ParseUtils.unexpectedElement(reader);
-=======
-         }
-      }
-   }
-
-   private void parseNamedCache(XMLStreamReader reader, ConfigurationBuilderHolder holder) throws XMLStreamException {
-      
-      ParseUtils.requireSingleAttribute(reader, Attribute.NAME.getLocalName());
-      
-      String name = "";
-      
-      for (int i = 0; i < reader.getAttributeCount(); i++) {
-         ParseUtils.requireNoNamespaceAttribute(reader, i);
-         String value = replaceSystemProperties(reader.getAttributeValue(i));
-         Attribute attribute = Attribute.forName(reader.getAttributeLocalName(i));
-         switch (attribute) {
-            case NAME:
-               name = value;
-               break;
-            default:
-               throw ParseUtils.unexpectedAttribute(reader, i);
-         }
-      }
-      ConfigurationBuilder builder = holder.newConfigurationBuilder(name);
-      parseCache(reader, builder);
-      
-   }
-
-   private void parseDefaultCache(XMLStreamReader reader, ConfigurationBuilder builder) throws XMLStreamException {
-      ParseUtils.requireNoAttributes(reader);
-      parseCache(reader, builder);
-   }
-
-   private void parseCache(XMLStreamReader reader, ConfigurationBuilder builder) throws XMLStreamException {
-      while (reader.hasNext() && (reader.nextTag() != XMLStreamConstants.END_ELEMENT)) {
-         Element element = Element.forName(reader.getLocalName());
-         switch (element) {
-            case CLUSTERING:
-               parseClustering(reader, builder);
-               break;
-            case CUSTOM_INTERCEPTORS:
-               parseCustomInterceptors(reader, builder);
-               break;
-            case DATA_CONTAINER:
-               parseDataContainer(reader, builder);
-               break;
-            case DEADLOCK_DETECTION:
-               parseDeadlockDetection(reader, builder);
-               break;
-            case EVICTION:
-               parseEviction(reader, builder);
-               break;
-            case EXPIRATION:
-               parseExpiration(reader, builder);
-               break;
-            case INDEXING:
-               parseIndexing(reader, builder);
-               break;
-            case INVOCATION_BATCHING:
-               parseInvocationBatching(reader, builder);
-               break;
-            case JMX_STATISTICS:
-               parseJmxStatistics(reader, builder);
-               break;
-            case LOADERS:
-               parseLoaders(reader, builder);
-               break;
-            case LOCKING:
-               parseLocking(reader, builder);
-               break;
-            case LAZY_DESERIALIZATION:
-            case STORE_AS_BINARY:
-               parseStoreAsBinary(reader, builder);
-               break;
-            case TRANSACTION:
-               parseTransaction(reader, builder);
-               break;
-            case UNSAFE:
-               parseUnsafe(reader, builder);
-               break;
-            case VERSIONING:
-               parseVersioning(reader, builder);
-               break;
-            default:
-               throw ParseUtils.unexpectedElement(reader);
-         }
-      }
-   }
-
-   private void parseVersioning(XMLStreamReader reader, ConfigurationBuilder builder) throws XMLStreamException {
-      builder.versioning().disable(); // Disabled by default.
-      for (int i = 0; i < reader.getAttributeCount(); i++) {
-         ParseUtils.requireNoNamespaceAttribute(reader, i);
-         String value = replaceSystemProperties(reader.getAttributeValue(i));
-         Attribute attribute = Attribute.forName(reader.getAttributeLocalName(i));
-         switch (attribute) {
-            case VERSIONING_SCHEME:
-               builder.versioning().scheme(VersioningScheme.valueOf(value));
-               break;
-            case ENABLED:
-               builder.versioning().enable();
-               break;
-            default:
-               throw ParseUtils.unexpectedAttribute(reader, i);
-         }
-      }
-
-      ParseUtils.requireNoContent(reader);
-   }
-   private void parseTransaction(XMLStreamReader reader, ConfigurationBuilder builder) throws XMLStreamException {
-      boolean forceSetTransactional = false;
-      boolean transactionModeSpecified = false;
-      for (int i = 0; i < reader.getAttributeCount(); i++) {
-         ParseUtils.requireNoNamespaceAttribute(reader, i);
-         String value = replaceSystemProperties(reader.getAttributeValue(i));
-         Attribute attribute = Attribute.forName(reader.getAttributeLocalName(i));
-         switch (attribute) {
-            case AUTO_COMMIT:
-               builder.transaction().autoCommit(Boolean.valueOf(value));
-               break;
-            case CACHE_STOP_TIMEOUT:
-               builder.transaction().cacheStopTimeout(Integer.valueOf(value));
-               break;
-            case EAGER_LOCK_SINGLE_NODE:
-               builder.transaction().eagerLockingSingleNode(Boolean.valueOf(value));
-               break;
-            case LOCKING_MODE:
-               builder.transaction().lockingMode(LockingMode.valueOf(value));
-               break;
-            case SYNC_COMMIT_PHASE:
-               builder.transaction().syncCommitPhase(Boolean.valueOf(value));
-               break;
-            case SYNC_ROLLBACK_PHASE:
-               builder.transaction().syncRollbackPhase(Boolean.valueOf(value));
-               break;
-            case TRANSACTION_MANAGER_LOOKUP_CLASS:
-               builder.transaction().transactionManagerLookup(Util.<TransactionManagerLookup>getInstance(value, cl));
-               forceSetTransactional = true;
-               break;
-            case TRANSACTION_MODE:
-               builder.transaction().transactionMode(TransactionMode.valueOf(value));
-               transactionModeSpecified = true;
-               break;
-            case USE_EAGER_LOCKING:
-               builder.transaction().useEagerLocking(Boolean.valueOf(value));
-               break;
-            case USE_SYNCHRONIZAION:
-               builder.transaction().useSynchronization(Boolean.valueOf(value));
-               break;
-            case USE_1PC_FOR_AUTOCOMMIT_TX:
-               builder.transaction().use1PcForAutoCommitTransactions(Boolean.valueOf(value));
-               break;
-            default:
-               throw ParseUtils.unexpectedAttribute(reader, i);
-         }
-      }
-
-      if (!transactionModeSpecified && forceSetTransactional) builder.transaction().transactionMode(TransactionMode.TRANSACTIONAL);
-      
-      while (reader.hasNext() && (reader.nextTag() != XMLStreamConstants.END_ELEMENT)) {
-         Element element = Element.forName(reader.getLocalName());
-         switch (element) {
-            case RECOVERY:
-               parseRecovery(reader, builder);
-               break;
-            default:
-               throw ParseUtils.unexpectedElement(reader);
-         }
-      }
-      
-   }
-
-   private void parseRecovery(XMLStreamReader reader, ConfigurationBuilder builder) throws XMLStreamException {
-      for (int i = 0; i < reader.getAttributeCount(); i++) {
-         ParseUtils.requireNoNamespaceAttribute(reader, i);
-         String value = replaceSystemProperties(reader.getAttributeValue(i));
-         Attribute attribute = Attribute.forName(reader.getAttributeLocalName(i));
-         switch (attribute) {
-            case ENABLED:
-               if (Boolean.valueOf(value))
-                  builder.transaction().recovery().enable();
-               else
-                  builder.transaction().recovery().disable();
-               break;
-            case RECOVERY_INFO_CACHE_NAME:
-               builder.transaction().recovery().recoveryInfoCacheName(value);
-               break;
-            default:
-               throw ParseUtils.unexpectedAttribute(reader, i);
-         }
-      }
-      
-      ParseUtils.requireNoContent(reader);
-   }
-
-   private void parseUnsafe(XMLStreamReader reader, ConfigurationBuilder builder) throws XMLStreamException {
-      for (int i = 0; i < reader.getAttributeCount(); i++) {
-         ParseUtils.requireNoNamespaceAttribute(reader, i);
-         String value = replaceSystemProperties(reader.getAttributeValue(i));
-         Attribute attribute = Attribute.forName(reader.getAttributeLocalName(i));
-         switch (attribute) {
-            case UNRELIABLE_RETURN_VALUES:
-               builder.unsafe().unreliableReturnValues(Boolean.valueOf(value));
-               break;
-            default:
-               throw ParseUtils.unexpectedAttribute(reader, i);
-         }
-      }
-      
-      ParseUtils.requireNoContent(reader);
-      
-   }
-
-   private void parseStoreAsBinary(XMLStreamReader reader, ConfigurationBuilder builder) throws XMLStreamException {
-      for (int i = 0; i < reader.getAttributeCount(); i++) {
-         ParseUtils.requireNoNamespaceAttribute(reader, i);
-         String value = replaceSystemProperties(reader.getAttributeValue(i));
-         Attribute attribute = Attribute.forName(reader.getAttributeLocalName(i));
-         switch (attribute) {
-            case ENABLED:
-               if (Boolean.valueOf(value))
-                  builder.storeAsBinary().enable();
-               else
-                  builder.storeAsBinary().disable();
-               break;
-            case STORE_KEYS_AS_BINARY:
-               builder.storeAsBinary().storeKeysAsBinary(Boolean.valueOf(value));
-               break;
-            case STORE_VALUES_AS_BINARY:
-               builder.storeAsBinary().storeValuesAsBinary(Boolean.valueOf(value));
-               break;
-            default:
-               throw ParseUtils.unexpectedAttribute(reader, i);
-         }
-      }
-      
-      ParseUtils.requireNoContent(reader);
-      
-   }
-
-   private void parseLocking(XMLStreamReader reader, ConfigurationBuilder builder) throws XMLStreamException {
-      for (int i = 0; i < reader.getAttributeCount(); i++) {
-         ParseUtils.requireNoNamespaceAttribute(reader, i);
-         String value = replaceSystemProperties(reader.getAttributeValue(i));
-         Attribute attribute = Attribute.forName(reader.getAttributeLocalName(i));
-         switch (attribute) {
-            case CONCURRENCY_LEVEL:
-               builder.locking().concurrencyLevel(Integer.valueOf(value));
-               break;
-            case ISOLATION_LEVEL:
-               builder.locking().isolationLevel(IsolationLevel.valueOf(value));
-               break;
-            case LOCK_ACQUISITION_TIMEOUT:
-               builder.locking().lockAcquisitionTimeout(Long.valueOf(value));
-               break;
-            case USE_LOCK_STRIPING:
-               builder.locking().useLockStriping(Boolean.valueOf(value));
-               break;
-            case WRITE_SKEW_CHECK:
-               builder.locking().writeSkewCheck(Boolean.valueOf(value));
-               break;
-            default:
-               throw ParseUtils.unexpectedAttribute(reader, i);
-         }
-      }
-      
-      ParseUtils.requireNoContent(reader);
-      
-   }
-
-   private void parseLoaders(XMLStreamReader reader, ConfigurationBuilder builder) throws XMLStreamException {
-      for (int i = 0; i < reader.getAttributeCount(); i++) {
-         ParseUtils.requireNoNamespaceAttribute(reader, i);
-         String value = replaceSystemProperties(reader.getAttributeValue(i));
-         Attribute attribute = Attribute.forName(reader.getAttributeLocalName(i));
-         switch (attribute) {
-            case PASSIVATION:
-               builder.loaders().passivation(Boolean.valueOf(value));
-               break;
-            case PRELOAD:
-               builder.loaders().preload(Boolean.valueOf(value));
-               break;
-            case SHARED:
-               builder.loaders().shared(Boolean.valueOf(value));
-               break;
-            default:
-               throw ParseUtils.unexpectedAttribute(reader, i);
-         }
-      }
-      
-      while (reader.hasNext() && (reader.nextTag() != XMLStreamConstants.END_ELEMENT)) {
-         Element element = Element.forName(reader.getLocalName());
-         switch (element) {
-            case LOADER:
-               parseLoader(reader, builder);
-               break;
-            default:
-               throw ParseUtils.unexpectedElement(reader);
-         }
-      }
-   }
-
-   private void parseLoader(XMLStreamReader reader, ConfigurationBuilder builder) throws XMLStreamException {
-      CacheLoader loader = null;
-      Boolean fetchPersistentState = null;
-      Boolean ignoreModifications = null;
-      Boolean purgeOnStartup = null;
-      Integer purgerThreads = null;
-      Boolean purgeSynchronously = null;
-      
-      for (int i = 0; i < reader.getAttributeCount(); i++) {
-         ParseUtils.requireNoNamespaceAttribute(reader, i);
-         String value = replaceSystemProperties(reader.getAttributeValue(i));
-         Attribute attribute = Attribute.forName(reader.getAttributeLocalName(i));
-         switch (attribute) {
-            case CLASS:
-               loader = Util.getInstance(value, cl);
-               break;
-            case FETCH_PERSISTENT_STATE:
-               fetchPersistentState = Boolean.valueOf(value);
-               break;
-            case IGNORE_MODIFICATIONS:
-               ignoreModifications = Boolean.valueOf(value);
-               break;
-            case PURGE_ON_STARTUP:
-               purgeOnStartup = Boolean.valueOf(value);
-               break;
-            case PURGER_THREADS:
-               purgerThreads = Integer.valueOf(value);
-               break;
-            case PURGE_SYNCHRONOUSLY:
-               purgeSynchronously = Boolean.valueOf(value);
-               break; 
-            default:
-               throw ParseUtils.unexpectedAttribute(reader, i);
-         }
-      }
-      
-      if (loader != null) {
-         if (loader instanceof FileCacheStore) {
-            FileCacheStoreConfigurationBuilder fcscb = builder.loaders().addFileCacheStore();
-            if (fetchPersistentState != null)
-               fcscb.fetchPersistentState(fetchPersistentState);
-            if (ignoreModifications != null)
-               fcscb.ignoreModifications(ignoreModifications);
-            if (purgeOnStartup != null)
-               fcscb.purgeOnStartup(purgeOnStartup);
-            if (purgeSynchronously != null)
-               fcscb.purgeSynchronously(purgeSynchronously);
-            parseLoaderChildren(reader, fcscb);
-         } else {
-            LoaderConfigurationBuilder lcb = builder.loaders().addCacheLoader();
-            lcb.cacheLoader(loader);
-            if (fetchPersistentState != null)
-               lcb.fetchPersistentState(fetchPersistentState);
-            if (ignoreModifications != null)
-               lcb.ignoreModifications(ignoreModifications);
-            if (purgerThreads != null)
-               lcb.purgerThreads(purgerThreads);
-            if (purgeOnStartup != null)
-               lcb.purgeOnStartup(purgeOnStartup);
-            if (purgeSynchronously != null)
-               lcb.purgeSynchronously(purgeSynchronously);
-            parseLoaderChildren(reader, lcb);
-         }
-         
-      }
-      
-   }
-   
-   private void parseLoaderChildren(XMLStreamReader reader, AbstractLoaderConfigurationBuilder<?> loaderBuilder) throws XMLStreamException {
-      while (reader.hasNext() && (reader.nextTag() != XMLStreamConstants.END_ELEMENT)) {
-         Element element = Element.forName(reader.getLocalName());
-         switch (element) {
-            case ASYNC:
-               parseAsyncLoader(reader, loaderBuilder);
-               break;
-            case PROPERTIES:
-               loaderBuilder.withProperties(parseProperties(reader));
-               break;
-            case SINGLETON_STORE:
-               parseSingletonStore(reader, loaderBuilder);
-               break;
-            default:
-               throw ParseUtils.unexpectedElement(reader);
-         }
-      }
-   }
-
-   private void parseSingletonStore(XMLStreamReader reader, AbstractLoaderConfigurationBuilder<?> loaderBuilder) throws XMLStreamException {
-      for (int i = 0; i < reader.getAttributeCount(); i++) {
-         ParseUtils.requireNoNamespaceAttribute(reader, i);
-         String value = replaceSystemProperties(reader.getAttributeValue(i));
-         Attribute attribute = Attribute.forName(reader.getAttributeLocalName(i));
-         switch (attribute) {
-            case ENABLED:
-               if (Boolean.valueOf(value))
-                  loaderBuilder.singletonStore().enable();
-               else
-                  loaderBuilder.singletonStore().disable();
-               break;
-            case PUSH_STATE_TIMEOUT:
-               loaderBuilder.singletonStore().pushStateTimeout(Long.valueOf(value));
-               break;
-            case PUSH_STATE_WHEN_COORDINATOR:
-               loaderBuilder.singletonStore().pushStateWhenCoordinator(Boolean.valueOf(value));
-               break;
-            default:
-               throw ParseUtils.unexpectedAttribute(reader, i);
-         }
-      }
-      
-      ParseUtils.requireNoContent(reader);
-   }
-
-   private void parseAsyncLoader(XMLStreamReader reader, AbstractLoaderConfigurationBuilder loaderBuilder) throws XMLStreamException {
-      for (int i = 0; i < reader.getAttributeCount(); i++) {
-         ParseUtils.requireNoNamespaceAttribute(reader, i);
-         String value = replaceSystemProperties(reader.getAttributeValue(i));
-         Attribute attribute = Attribute.forName(reader.getAttributeLocalName(i));
-         switch (attribute) {
-            case ENABLED:
-               if (Boolean.valueOf(value))
-                  loaderBuilder.async().enable();
-               else
-                  loaderBuilder.async().disable();
-               break;
-            case FLUSH_LOCK_TIMEOUT:
-               loaderBuilder.async().flushLockTimeout(Long.valueOf(value));
-               break;
-            case MODIFICTION_QUEUE_SIZE:
-               loaderBuilder.async().modificationQueueSize(Integer.valueOf(value));
-               break;
-            case SHUTDOWN_TIMEOUT:
-               loaderBuilder.async().shutdownTimeout(Long.valueOf(value));
-               break;
-            case THREAD_POOL_SIZE:
-               loaderBuilder.async().threadPoolSize(Integer.valueOf(value));
-               break;
-            default:
-               throw ParseUtils.unexpectedAttribute(reader, i);
-         }
-      }
-      
-      ParseUtils.requireNoContent(reader);
-      
-   }
-
-   private void parseJmxStatistics(XMLStreamReader reader, ConfigurationBuilder builder) throws XMLStreamException {
-      for (int i = 0; i < reader.getAttributeCount(); i++) {
-         ParseUtils.requireNoNamespaceAttribute(reader, i);
-         String value = replaceSystemProperties(reader.getAttributeValue(i));
-         Attribute attribute = Attribute.forName(reader.getAttributeLocalName(i));
-         switch (attribute) {
-            case ENABLED:
-               if (Boolean.valueOf(value))
-                  builder.jmxStatistics().enable();
-               else
-                  builder.jmxStatistics().disable();
-               break;
-            default:
-               throw ParseUtils.unexpectedAttribute(reader, i);
-         }
-      }
-      
-      ParseUtils.requireNoContent(reader);
-   }
-
-   private void parseInvocationBatching(XMLStreamReader reader, ConfigurationBuilder builder) throws XMLStreamException {
-      for (int i = 0; i < reader.getAttributeCount(); i++) {
-         ParseUtils.requireNoNamespaceAttribute(reader, i);
-         String value = replaceSystemProperties(reader.getAttributeValue(i));
-         Attribute attribute = Attribute.forName(reader.getAttributeLocalName(i));
-         switch (attribute) {
-            case ENABLED:
-               if (Boolean.valueOf(value))
-                  builder.invocationBatching().enable();
-               else
-                  builder.invocationBatching().disable();
-               break;
-            default:
-               throw ParseUtils.unexpectedAttribute(reader, i);
-         }
-      }
-      
-      ParseUtils.requireNoContent(reader);
-      
-   }
-
-   private void parseIndexing(XMLStreamReader reader, ConfigurationBuilder builder) throws XMLStreamException {
-      for (int i = 0; i < reader.getAttributeCount(); i++) {
-         ParseUtils.requireNoNamespaceAttribute(reader, i);
-         String value = replaceSystemProperties(reader.getAttributeValue(i));
-         Attribute attribute = Attribute.forName(reader.getAttributeLocalName(i));
-         switch (attribute) {
-            case ENABLED:
-               if (Boolean.valueOf(value))
-                  builder.indexing().enable();
-               else
-                  builder.indexing().disable();
-               break;
-            case INDEX_LOCAL_ONLY:
-                  builder.indexing().indexLocalOnly(Boolean.valueOf(value));
-               break;
-            default:
-               throw ParseUtils.unexpectedAttribute(reader, i);
-         }
-      }
-      Properties indexingProperties = null;
-      while (reader.hasNext() && (reader.nextTag() != XMLStreamConstants.END_ELEMENT)) {
-         Element element = Element.forName(reader.getLocalName());
-         switch (element) {
-            case PROPERTIES: {
-               indexingProperties = parseProperties(reader);
-               break;
->>>>>>> e59dd6fc
             }
         }
     }
