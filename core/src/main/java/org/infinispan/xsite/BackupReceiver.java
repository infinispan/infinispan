/*
 * JBoss, Home of Professional Open Source
 * Copyright 2012 Red Hat Inc. and/or its affiliates and other contributors
 * as indicated by the @author tags. All rights reserved.
 * See the copyright.txt in the distribution for a
 * full listing of individual contributors.
 *
 * This copyrighted material is made available to anyone wishing to use,
 * modify, copy, or redistribute it subject to the terms and conditions
 * of the GNU Lesser General Public License, v. 2.1.
 * This program is distributed in the hope that it will be useful, but WITHOUT A
 * WARRANTY; without even the implied warranty of MERCHANTABILITY or FITNESS FOR A
 * PARTICULAR PURPOSE.  See the GNU Lesser General Public License for more details.
 * You should have received a copy of the GNU Lesser General Public License,
 * v.2.1 along with this distribution; if not, write to the Free Software
 * Foundation, Inc., 51 Franklin Street, Fifth Floor, Boston,
 * MA  02110-1301, USA.
 */

package org.infinispan.xsite;

import org.infinispan.AdvancedCache;
import org.infinispan.Cache;
import org.infinispan.CacheException;
import org.infinispan.commands.AbstractVisitor;
import org.infinispan.commands.VisitableCommand;
import org.infinispan.commands.tx.CommitCommand;
import org.infinispan.commands.tx.PrepareCommand;
import org.infinispan.commands.tx.RollbackCommand;
import org.infinispan.commands.write.ClearCommand;
import org.infinispan.commands.write.PutKeyValueCommand;
import org.infinispan.commands.write.PutMapCommand;
import org.infinispan.commands.write.RemoveCommand;
import org.infinispan.commands.write.ReplaceCommand;
import org.infinispan.commands.write.WriteCommand;
import org.infinispan.configuration.cache.SitesConfiguration;
import org.infinispan.context.Flag;
import org.infinispan.context.InvocationContext;
import org.infinispan.context.impl.TxInvocationContext;
import org.infinispan.transaction.LocalTransaction;
import org.infinispan.transaction.TransactionMode;
import org.infinispan.transaction.TransactionTable;
import org.infinispan.transaction.xa.GlobalTransaction;
import org.infinispan.util.logging.Log;
import org.infinispan.util.logging.LogFactory;

import javax.transaction.Status;
<<<<<<< HEAD
=======
import javax.transaction.Transaction;
>>>>>>> f11a2002
import javax.transaction.TransactionManager;
import java.util.concurrent.ConcurrentHashMap;
import java.util.concurrent.ConcurrentMap;
import java.util.concurrent.TimeUnit;

/**
 * Component present on a backup site that manages the backup information and logic.
 *
 * @author Mircea Markus
 * @since 5.2
 */
public class BackupReceiver {

   private final Cache cache;

   //todo add some housekeeping logic for this, e.g. timeouts..
   private final ConcurrentMap<GlobalTransaction, GlobalTransaction> remote2localTx = new ConcurrentHashMap<GlobalTransaction, GlobalTransaction>();
   private final BackupCacheUpdater siteUpdater;

   public BackupReceiver(Cache cache) {
      this.cache = cache;
      siteUpdater = new BackupCacheUpdater(cache, remote2localTx);
   }

   public Cache getCache() {
      return cache;
   }

   public Object handleRemoteCommand(VisitableCommand command) throws Throwable {
      return command.acceptVisitor(null, siteUpdater);
   }

   public static final class BackupCacheUpdater extends AbstractVisitor {

      private static Log log = LogFactory.getLog(BackupCacheUpdater.class);

      private final ConcurrentMap<GlobalTransaction, GlobalTransaction> remote2localTx;

      private final AdvancedCache backupCache;

      BackupCacheUpdater(Cache backup, ConcurrentMap<GlobalTransaction, GlobalTransaction> remote2localTx) {
         //ignore return values on the backup
         this.backupCache = backup.getAdvancedCache().withFlags(Flag.IGNORE_RETURN_VALUES, Flag.SKIP_XSITE_BACKUP);
         this.remote2localTx = remote2localTx;
      }

      @Override
      public Object visitPutKeyValueCommand(InvocationContext ctx, PutKeyValueCommand command) throws Throwable {
         log.tracef("Processing a remote put %s", command);
         if (command.isConditional()) {
            return backupCache.putIfAbsent(command.getKey(), command.getValue(),
                                           command.getLifespanMillis(), TimeUnit.MILLISECONDS,
                                           command.getMaxIdleTimeMillis(), TimeUnit.MILLISECONDS);
         }
         return backupCache.put(command.getKey(), command.getValue(),
                                                                     command.getLifespanMillis(), TimeUnit.MILLISECONDS,
                                                                     command.getMaxIdleTimeMillis(), TimeUnit.MILLISECONDS);
      }

      @Override
      public Object visitRemoveCommand(InvocationContext ctx, RemoveCommand command) throws Throwable {
         if (command.isConditional()) {
            return backupCache.remove(command.getKey(), command.getValue());
         }
         return backupCache.remove(command.getKey());
      }

      @Override
      public Object visitReplaceCommand(InvocationContext ctx, ReplaceCommand command) throws Throwable {
         if (command.isConditional() && command.getOldValue() != null) {
            return backupCache.replace(command.getKey(), command.getOldValue(), command.getNewValue(),
                                       command.getLifespanMillis(), TimeUnit.MILLISECONDS,
                                       command.getMaxIdleTimeMillis(), TimeUnit.MILLISECONDS);
         }
         return backupCache.replace(command.getKey(), command.getNewValue(),
                                    command.getLifespanMillis(), TimeUnit.MILLISECONDS,
                                    command.getMaxIdleTimeMillis(), TimeUnit.MILLISECONDS);
      }

      @Override
      public Object visitPutMapCommand(InvocationContext ctx, PutMapCommand command) throws Throwable {
         backupCache.putAll(command.getMap(), command.getLifespanMillis(), TimeUnit.MILLISECONDS,
                                   command.getMaxIdleTimeMillis(), TimeUnit.MILLISECONDS );
         return null;
      }

      @Override
      public Object visitClearCommand(InvocationContext ctx, ClearCommand command) throws Throwable {
         backupCache.clear();
         return null;
      }

      @Override
      public Object visitPrepareCommand(TxInvocationContext ctx, PrepareCommand command) throws Throwable {
         boolean isTransactional = isTransactional();
         if (isTransactional) {
            replayModificationsInTransaction(command, command.isOnePhaseCommit());
         } else {
            replayModifications(command);
         }
         return null;
      }

      private boolean isTransactional() {
         return backupCache.getCacheConfiguration().transaction().transactionMode() == TransactionMode.TRANSACTIONAL;
      }

      @Override
      public Object visitCommitCommand(TxInvocationContext ctx, CommitCommand command) throws Throwable {
         if (!isTransactional()) {
            log.cannotRespondToRollback(command.getGlobalTransaction(), backupCache.getName());
         } else {
            log.tracef("Committing remote transaction %s", command.getGlobalTransaction());
            completeTransaction(command.getGlobalTransaction(), true);
         }
         return null;
      }

      @Override
      public Object visitRollbackCommand(TxInvocationContext ctx, RollbackCommand command) throws Throwable {
         log.tracef("Rolling back remote transaction %s", command.getGlobalTransaction());
         completeTransaction(command.getGlobalTransaction(), false);
         return null;
      }

      private void completeTransaction(GlobalTransaction globalTransaction, boolean commit) throws Throwable {
         TransactionTable txTable = txTable();
         GlobalTransaction localTxId = remote2localTx.remove(globalTransaction);
         if (localTxId == null) {
            throw new CacheException("Couldn't find a local transaction corresponding to remote transaction " + globalTransaction);
         }
         LocalTransaction localTx = txTable.getLocalTransaction(localTxId);
         if (localTx == null) {
            throw new IllegalStateException("Local tx not found but present in the tx table!");
         }
         TransactionManager txManager = txManager();
         txManager.resume(localTx.getTransaction());
         if (commit) {
            txManager.commit();
         } else {
            txManager.rollback();
         }
      }

      private void replayModificationsInTransaction(PrepareCommand command, boolean onePhaseCommit) throws Throwable {
                   
         TransactionManager tm = txManager();
<<<<<<< HEAD
                      
         tm.begin();
         
         try {
             replayModifications(command);
         }
         finally {
         
             int status = -1;
             
             try {
                 status = tm.getStatus();
             } catch (Exception e) {}         
             
             LocalTransaction localTx = txTable().getLocalTransaction(tm.getTransaction());
             localTx.setFromRemoteSite(true);
             if (onePhaseCommit) {
                 if( status == Status.STATUS_ACTIVE ) {
                     log.tracef("Committing remotely originated tx %s as it is 1PC", command.getGlobalTransaction());
                     tm.commit();
                 }
                 else {
                     log.tracef("Rolling back remotely originated tx %s as it is 1PC", command.getGlobalTransaction());
                     tm.rollback();                     
                 }
             } else {
                 remote2localTx.put(command.getGlobalTransaction(), localTx.getGlobalTransaction());
             }
                  
             tm.suspend();
=======
         LocalTransaction localTx = null;
                  
         try {
             
            tm.begin();             
            replayModifications(command);
         
            Transaction tx = tm.getTransaction();
            localTx = txTable().getLocalTransaction( tx );
            if( localTx == null )
               throw new IllegalStateException( "Local tx not found but present in the tx table!  Tx: " + tx );
               
            localTx.setFromRemoteSite(true);
         }
         
         catch( Exception e ) {
            
            tm.setRollbackOnly();
            throw e;
             
         } finally {
          
            int status = -1;
            try {
               status = tm.getStatus();
            } catch (Exception e) {            
               log.tracef("Error getting status on tx %s", command.getGlobalTransaction() );
            }
                                           
            if (status == Status.STATUS_ACTIVE) {
                       
               if (onePhaseCommit) {             
                  log.tracef("Committing remotely originated tx %s as it is 1PC", command.getGlobalTransaction());
                  tm.commit();
               }
               else {
                  remote2localTx.put(command.getGlobalTransaction(), localTx.getGlobalTransaction());
               }
              
               tm.suspend();  
               
            } else {              
               log.tracef("Rolling back remotely originated tx %s", command.getGlobalTransaction());          
               tm.rollback();                               
            }
>>>>>>> f11a2002
         }
      }

      private TransactionManager txManager() {
         return backupCache.getAdvancedCache().getTransactionManager();
      }

      public TransactionTable txTable() {
         return backupCache.getComponentRegistry().getComponent(TransactionTable.class);
      }

      private void replayModifications(PrepareCommand command) throws Throwable {
         for (WriteCommand c : command.getModifications()) {
            c.acceptVisitor(null, this);
         }
      }
   }
}<|MERGE_RESOLUTION|>--- conflicted
+++ resolved
@@ -45,10 +45,7 @@
 import org.infinispan.util.logging.LogFactory;
 
 import javax.transaction.Status;
-<<<<<<< HEAD
-=======
 import javax.transaction.Transaction;
->>>>>>> f11a2002
 import javax.transaction.TransactionManager;
 import java.util.concurrent.ConcurrentHashMap;
 import java.util.concurrent.ConcurrentMap;
@@ -194,40 +191,8 @@
       }
 
       private void replayModificationsInTransaction(PrepareCommand command, boolean onePhaseCommit) throws Throwable {
-                   
+         
          TransactionManager tm = txManager();
-<<<<<<< HEAD
-                      
-         tm.begin();
-         
-         try {
-             replayModifications(command);
-         }
-         finally {
-         
-             int status = -1;
-             
-             try {
-                 status = tm.getStatus();
-             } catch (Exception e) {}         
-             
-             LocalTransaction localTx = txTable().getLocalTransaction(tm.getTransaction());
-             localTx.setFromRemoteSite(true);
-             if (onePhaseCommit) {
-                 if( status == Status.STATUS_ACTIVE ) {
-                     log.tracef("Committing remotely originated tx %s as it is 1PC", command.getGlobalTransaction());
-                     tm.commit();
-                 }
-                 else {
-                     log.tracef("Rolling back remotely originated tx %s as it is 1PC", command.getGlobalTransaction());
-                     tm.rollback();                     
-                 }
-             } else {
-                 remote2localTx.put(command.getGlobalTransaction(), localTx.getGlobalTransaction());
-             }
-                  
-             tm.suspend();
-=======
          LocalTransaction localTx = null;
                   
          try {
@@ -273,9 +238,9 @@
                log.tracef("Rolling back remotely originated tx %s", command.getGlobalTransaction());          
                tm.rollback();                               
             }
->>>>>>> f11a2002
-         }
-      }
+         }
+      }
+
 
       private TransactionManager txManager() {
          return backupCache.getAdvancedCache().getTransactionManager();
