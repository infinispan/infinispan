--- conflicted
+++ resolved
@@ -201,13 +201,8 @@
          try {
             CacheStore store = getCacheStore();
             if (store != null) {
-<<<<<<< HEAD
                InvocationContext ctx = icc.createNonTxInvocationContext();
-               if (ctx.hasFlag(REMOVE_DATA_ON_STOP)) {
-=======
-               InvocationContext ctx = icc.getInvocationContext(true);
                if (ctx != null && ctx.hasFlag(REMOVE_DATA_ON_STOP)) {
->>>>>>> f95e93b4
                   if (log.isTraceEnabled()) log.trace("Requested removal of data on stop, so clear cache store");
                   store.clear();
                }
