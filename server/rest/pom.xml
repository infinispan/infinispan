<?xml version='1.0' encoding='UTF-8'?>
<project xmlns="http://maven.apache.org/POM/4.0.0" xmlns:xsi="http://www.w3.org/2001/XMLSchema-instance" xsi:schemaLocation="http://maven.apache.org/POM/4.0.0 http://maven.apache.org/maven-v4_0_0.xsd">
   <modelVersion>4.0.0</modelVersion>

   <parent>
      <groupId>org.infinispan</groupId>
      <artifactId>infinispan-server-parent</artifactId>
<<<<<<< HEAD
      <version>5.1.0.CR4</version>
=======
      <version>5.1.0.FINAL</version>
>>>>>>> 4972cfb5
      <relativePath>../pom.xml</relativePath>
   </parent>

   <artifactId>infinispan-server-rest</artifactId>
   <packaging>war</packaging>
   <name>Infinispan REST Server</name>
   <description>REST interface for Infinispan, packaged as a WAR file for deployment in a servlet container
   </description>

   <build>
      <finalName>infinispan</finalName>
      <sourceDirectory>src/main/scala</sourceDirectory>
      <testSourceDirectory>src/test/scala</testSourceDirectory>

      <plugins>
         <plugin>
            <groupId>org.scala-tools</groupId>
            <artifactId>maven-scala-plugin</artifactId>
            <executions>
               <execution>
                  <id>compile</id>
                  <goals>
                     <goal>compile</goal>
                  </goals>
                  <phase>compile</phase>
               </execution>
               <execution>
                  <id>test-compile</id>
                  <goals>
                     <goal>testCompile</goal>
                  </goals>
                  <phase>test-compile</phase>
               </execution>
               <execution>
                  <phase>process-resources</phase>
                  <goals>
                     <goal>compile</goal>
                  </goals>
               </execution>
            </executions>
            <configuration>
               <scalaVersion>${version.scala}</scalaVersion>
            </configuration>
         </plugin>
         <plugin>
            <groupId>org.mortbay.jetty</groupId>
            <artifactId>jetty-maven-plugin</artifactId>
            <version>8.0.0.M3</version>
         </plugin>
         <plugin>
            <artifactId>maven-war-plugin</artifactId>
            <version>2.1.1</version>
            <configuration>
            	<attachClasses>true</attachClasses>
            </configuration>
         </plugin>
      </plugins>

   </build>

   <dependencies>
      <dependency>
         <groupId>org.jboss.resteasy</groupId>
         <artifactId>resteasy-jaxrs</artifactId>
         <version>${version.resteasy}</version>
      </dependency>

      <dependency>
         <groupId>org.codehaus.jackson</groupId>
         <artifactId>jackson-mapper-asl</artifactId>
         <version>${version.jackson}</version>
      </dependency>

      <dependency>
         <groupId>com.thoughtworks.xstream</groupId>
         <artifactId>xstream</artifactId>
         <version>${version.xstream}</version>
      </dependency>

      <dependency>
         <groupId>javax.servlet</groupId>
         <artifactId>servlet-api</artifactId>
         <version>${version.javax.servlet}</version>
         <scope>provided</scope>
      </dependency>

      <dependency>
        <groupId>${project.groupId}</groupId>
        <artifactId>infinispan-server-core</artifactId>
        <version>${project.version}</version>
      </dependency>

      
      <dependency>
         <groupId>org.mortbay.jetty</groupId>
         <artifactId>jetty-embedded</artifactId>
         <version>${version.jetty}</version>
         <scope>test</scope>
      </dependency>

      <dependency>
         <groupId>commons-httpclient</groupId>
         <artifactId>commons-httpclient</artifactId>
         <version>${version.commons.httpclient}</version>
         <scope>test</scope>
      </dependency>

   </dependencies>
</project><|MERGE_RESOLUTION|>--- conflicted
+++ resolved
@@ -5,11 +5,7 @@
    <parent>
       <groupId>org.infinispan</groupId>
       <artifactId>infinispan-server-parent</artifactId>
-<<<<<<< HEAD
-      <version>5.1.0.CR4</version>
-=======
       <version>5.1.0.FINAL</version>
->>>>>>> 4972cfb5
       <relativePath>../pom.xml</relativePath>
    </parent>
 
